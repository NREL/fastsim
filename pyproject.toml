--- conflicted
+++ resolved
@@ -5,19 +5,12 @@
 authors = ["Your Name <you@example.com>"]
 
 [tool.poetry.dependencies]
-<<<<<<< HEAD
-python = "~3.8"
-numba = "^0.55.1"
-seaborn = "^0.11.2"
-matplotlib = "^3.5.1"
-pymoo = "^0.5.0"
-=======
 python = " >=3.7,<3.11"
 numba = "^0.55.1"
 seaborn = "^0.11.2"
 matplotlib = "^3.5.1"
 pandas = "^1"
->>>>>>> 73e6e318
+pymoo = "^0.5.0"
 
 [tool.poetry.dev-dependencies]
 openpyxl = "^3.0.9"
