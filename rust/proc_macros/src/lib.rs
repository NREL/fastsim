--- conflicted
+++ resolved
@@ -1,14 +1,8 @@
 use proc_macro::TokenStream;
 use proc_macro2::TokenStream as TokenStream2;
-<<<<<<< HEAD
 use quote::{quote, ToTokens, TokenStreamExt}; // ToTokens is implicitly used as a trait
-use syn::{DeriveInput, Ident, Meta};
-=======
-use quote::{quote, ToTokens}; // ToTokens is implicitly used as a trait
-use syn::{Meta, spanned::Spanned};
+use syn::{DeriveInput, Ident, Meta, spanned::Spanned};
 use proc_macro_error::{abort, proc_macro_error};
-
->>>>>>> daba93fe
 
 mod utilities;
 use utilities::{impl_getters_and_setters, FieldOptions};
