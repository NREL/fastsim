//! Module for vehicle attributes and related functions and structs.

extern crate ndarray;
use ndarray::{Array, Array1};
extern crate pyo3;
use pyo3::prelude::*;
use pyo3::exceptions::PyAttributeError;
use pyo3::types::PyType;
use serde::{Deserialize, Serialize};
use std::fs::File;
use std::path::PathBuf;
use std::error::Error;
//use crate::utils::{Array1_serialize, deser_to_Array1};

// local
use crate::proc_macros::add_pyo3_api;
use crate::params::*;
use crate::utils::*;

pub const VEH_RESOURCE_DEFAULT_FOLDER: &str = "fastsim/resources/vehdb";

pub const CONV: &str = "Conv";
pub const HEV: &str = "HEV";
pub const PHEV: &str = "PHEV";
pub const BEV: &str = "BEV";
pub const VEH_PT_TYPES: [&str; 4] = [CONV, HEV, PHEV, BEV];

pub const SI: &str = "SI";
pub const ATKINSON: &str = "Atkinson";
pub const DIESEL: &str = "Diesel";
pub const H2FC: &str = "H2FC";
pub const HD_DIESEL: &str = "HD_Diesel";

pub const FC_EFF_TYPES: [&str; 5] = [SI, ATKINSON, DIESEL, H2FC, HD_DIESEL];

#[pyclass]
#[derive(Serialize, Deserialize, Clone, Debug, PartialEq)]
#[add_pyo3_api(
    #[allow(clippy::too_many_arguments)]
    #[new]
    pub fn __new__(
        scenario_name: String,
        selection: u32,
        veh_year: u32,
        veh_pt_type: String,
        drag_coef: f64,
        frontal_area_m2: f64,
        glider_kg: f64,
        veh_cg_m: f64,
        drive_axle_weight_frac: f64,
        wheel_base_m: f64,
        cargo_kg: f64,
        veh_override_kg: Option<f64>,
        comp_mass_multiplier: f64,
        fs_max_kw: f64,
        fs_secs_to_peak_pwr: f64,
        fs_kwh: f64,
        fs_kwh_per_kg: f64,
        fc_max_kw: f64,
        fc_pwr_out_perc: Vec<f64>,
        fc_eff_map: Vec<f64>,
        fc_eff_type: String,
        fc_sec_to_peak_pwr: f64,
        fc_base_kg: f64,
        fc_kw_per_kg: f64,
        min_fc_time_on: f64,
        idle_fc_kw: f64,
        mc_max_kw: f64,
        mc_pwr_out_perc: Vec<f64>,
        // todo: check how this behaves w.r.t. to being a keyword argument with positional arguments after it
        mc_eff_map: Option<Vec<f64>>,  
        mc_sec_to_peak_pwr: f64,
        mc_pe_kg_per_kw: f64,
        mc_pe_base_kg: f64,
        ess_max_kw: f64,
        ess_max_kwh: f64,
        ess_kg_per_kwh: f64,
        ess_base_kg: f64,
        ess_round_trip_eff: f64,
        ess_life_coef_a: f64,
        ess_life_coef_b: f64,
        min_soc: f64,
        max_soc: f64,
        ess_dischg_to_fc_max_eff_perc: f64,
        ess_chg_to_fc_max_eff_perc: f64,
        wheel_inertia_kg_m2: f64,
        num_wheels: f64,
        wheel_rr_coef: f64,
        wheel_radius_m: f64,
        wheel_coef_of_fric: f64,
        max_accel_buffer_mph: f64,
        max_accel_buffer_perc_of_useable_soc: f64,
        perc_high_acc_buf: f64,
        mph_fc_on: f64,
        kw_demand_fc_on: f64,
        max_regen: f64,
        stop_start: bool,
        force_aux_on_fc: bool,
        alt_eff: f64,
        chg_eff: f64,
        aux_kw: f64,
        trans_kg: f64,
        trans_eff: f64,
        ess_to_fuel_ok_error: f64,
        val_udds_mpgge: f64,
        val_hwy_mpgge: f64,
        val_comb_mpgge: f64,
        val_udds_kwh_per_mile: f64,
        val_hwy_kwh_per_mile: f64,
        val_comb_kwh_per_mile: f64,
        val_cd_range_mi: f64,
        val_const65_mph_kwh_per_mile: f64,
        val_const60_mph_kwh_per_mile: f64,
        val_const55_mph_kwh_per_mile: f64,
        val_const45_mph_kwh_per_mile: f64,
        val_unadj_udds_kwh_per_mile: f64,
        val_unadj_hwy_kwh_per_mile: f64,
        val0_to60_mph: f64,
        val_ess_life_miles: f64,
        val_range_miles: f64,
        val_veh_base_cost: f64,
        val_msrp: f64,
        props: RustPhysicalProperties,
        //small_motor_power_kw: f64,
        //large_motor_power_kw: f64,
        //fc_perc_out_array: Option<Vec<f64>>,
        //charging_on: bool,
        //no_elec_sys: bool,
        //no_elec_aux: bool,
        //max_roadway_chg_kw: Vec<f64>,
        //input_kw_out_array: Option<Vec<f64>>,
        //fc_kw_out_array: Vec<f64>,
        //fc_eff_array: Vec<f64>,
        //modern_max: f64,
        //mc_eff_array: Vec<f64>,
        //mc_kw_in_array: Vec<f64>,
        //mc_kw_out_array: Vec<f64>,
        //mc_max_elec_in_kw: f64,
        //mc_full_eff_array: Option<Vec<f64>>,
        regen_a: f64,
        regen_b: f64,
        //veh_kg: f64,
        //max_trac_mps2: f64,
        //ess_mass_kg: f64,
        //mc_mass_kg: f64,
        //fc_mass_kg: f64,
        //fs_mass_kg: f64,
        //mc_perc_out_array: Option<Vec<f64>>,
        fc_peak_eff_override: Option<f64>,
        mc_peak_eff_override: Option<f64>,
    ) -> Self {
        Self::new(
            scenario_name,
            selection,
            veh_year,
            veh_pt_type,
            drag_coef,
            frontal_area_m2,
            glider_kg,
            veh_cg_m,
            drive_axle_weight_frac,
            wheel_base_m,
            cargo_kg,
            veh_override_kg,
            comp_mass_multiplier,
            fs_max_kw,
            fs_secs_to_peak_pwr,
            fs_kwh,
            fs_kwh_per_kg,
            fc_max_kw,
            fc_pwr_out_perc,
            fc_eff_map,
            fc_eff_type,
            fc_sec_to_peak_pwr,
            fc_base_kg,
            fc_kw_per_kg,
            min_fc_time_on,
            idle_fc_kw,
            mc_max_kw,
            mc_pwr_out_perc,
            mc_eff_map,
            mc_sec_to_peak_pwr,
            mc_pe_kg_per_kw,
            mc_pe_base_kg,
            ess_max_kw,
            ess_max_kwh,
            ess_kg_per_kwh,
            ess_base_kg,
            ess_round_trip_eff,
            ess_life_coef_a,
            ess_life_coef_b,
            min_soc,
            max_soc,
            ess_dischg_to_fc_max_eff_perc,
            ess_chg_to_fc_max_eff_perc,
            wheel_inertia_kg_m2,
            num_wheels,
            wheel_rr_coef,
            wheel_radius_m,
            wheel_coef_of_fric,
            max_accel_buffer_mph,
            max_accel_buffer_perc_of_useable_soc,
            perc_high_acc_buf,
            mph_fc_on,
            kw_demand_fc_on,
            max_regen,
            stop_start,
            force_aux_on_fc,
            alt_eff,
            chg_eff,
            aux_kw,
            trans_kg,
            trans_eff,
            ess_to_fuel_ok_error,
            val_udds_mpgge,
            val_hwy_mpgge,
            val_comb_mpgge,
            val_udds_kwh_per_mile,
            val_hwy_kwh_per_mile,
            val_comb_kwh_per_mile,
            val_cd_range_mi,
            val_const65_mph_kwh_per_mile,
            val_const60_mph_kwh_per_mile,
            val_const55_mph_kwh_per_mile,
            val_const45_mph_kwh_per_mile,
            val_unadj_udds_kwh_per_mile,
            val_unadj_hwy_kwh_per_mile,
            val0_to60_mph,
            val_ess_life_miles,
            val_range_miles,
            val_veh_base_cost,
            val_msrp,
            props,
            //small_motor_power_kw: f64,
            //large_motor_power_kw: f64,
            //fc_perc_out_array: Option<Vec<f64>>,
            //charging_on: bool,
            //no_elec_sys: bool,
            //no_elec_aux: bool,
            //max_roadway_chg_kw: Vec<f64>,
            //input_kw_out_array: Option<Vec<f64>>,
            //fc_kw_out_array: Vec<f64>,
            //fc_eff_array: Vec<f64>,
            //modern_max: f64,
            //mc_eff_array: Vec<f64>,
            //mc_kw_in_array: Vec<f64>,
            //mc_kw_out_array: Vec<f64>,
            //mc_max_elec_in_kw: f64,
            //mc_full_eff_array: Option<Vec<f64>>,
            regen_a,
            regen_b,
            //veh_kg: f64,
            //max_trac_mps2: f64,
            //ess_mass_kg: f64,
            //mc_mass_kg: f64,
            //fc_mass_kg: f64,
            //fs_mass_kg: f64,
            //mc_perc_out_array: Option<Vec<f64>>,
            fc_peak_eff_override,
            mc_peak_eff_override,
        )
    }

    #[pyo3(name = "set_veh_mass")]
    pub fn set_veh_mass_py(&mut self) {
        self.set_veh_mass()
    }

    pub fn get_max_regen_kwh(&self) -> f64 {
        self.max_regen_kwh()
    }

    #[getter]
    pub fn get_mc_peak_eff(&self) -> f64 {
        self.mc_peak_eff()
    }

    #[setter]
    pub fn set_mc_peak_eff(&mut self, new_peak: f64) {
        let mc_max_eff = ndarrmax(&self.mc_eff_array);
        self.mc_eff_array *= new_peak / mc_max_eff;
        let mc_max_full_eff = arrmax(&self.mc_full_eff_array);
        self.mc_full_eff_array = self
            .mc_full_eff_array
            .iter()
            .map(|e: &f64| -> f64 { e * (new_peak / mc_max_full_eff) })
            .collect();
    }

    #[getter]
    pub fn get_max_fc_eff_kw(&self) -> f64 {
        self.max_fc_eff_kw()
    }

    #[getter]
    pub fn get_fc_peak_eff(&self) -> f64 {
        self.fc_peak_eff()
    }

    #[setter]
    pub fn set_fc_peak_eff(&mut self, new_peak: f64) {
        let old_fc_peak_eff = self.fc_peak_eff();
        let multiplier = new_peak / old_fc_peak_eff;
        self.fc_eff_array = self
            .fc_eff_array
            .iter()
            .map(|eff: &f64| -> f64 { eff * multiplier })
            .collect();
        let new_fc_peak_eff = self.fc_peak_eff();
        let eff_map_multiplier = new_peak / new_fc_peak_eff;
        self.fc_eff_map = self
            .fc_eff_map
            .map(|eff| -> f64 { eff * eff_map_multiplier });
    }

    #[pyo3(name = "set_derived")]
    pub fn set_derived_py(&mut self) {
        self.set_derived()
    }

    /// An identify function to allow RustVehicle to be used as a python vehicle and respond to this method
    /// Returns a clone of the current object
    pub fn to_rust(&self) -> PyResult<Self> {
        Ok(self.clone())
    }
)]
/// Struct containing vehicle attributes
pub struct RustVehicle {
    #[serde(skip)]
    #[api(has_orphaned)]
    /// Physical properties, see [RustPhysicalProperties](RustPhysicalProperties)
    pub props: RustPhysicalProperties,
    /// Vehicle name
    pub scenario_name: String,
    /// Vehicle database ID
    pub selection: u32,
    /// Vehicle year
    pub veh_year: u32,
    /// Vehicle powertrain type, one of \[[CONV](CONV), [HEV](HEV), [PHEV](PHEV), [BEV](BEV)\]
    pub veh_pt_type: String,
    /// Aerodynamic drag coefficient
    pub drag_coef: f64,
    /// Frontal area, $m^2$
    pub frontal_area_m2: f64,
    /// Vehicle mass excluding cargo, passengers, and powertrain components, $kg$
    pub glider_kg: f64,
    /// Vehicle center of mass height, $m$  
    /// **NOTE:** positive for FWD, negative for RWD, AWD, 4WD
    pub veh_cg_m: f64,
    /// Fraction of weight on the drive axle while stopped 
    pub drive_axle_weight_frac: f64,
    /// Wheelbase, $m$
    pub wheel_base_m: f64,
    /// Cargo mass including passengers, $kg$
    pub cargo_kg: f64,
    /// Total vehicle mass, overrides mass calculation, $kg$
    pub veh_override_kg: f64,
    /// Component mass multiplier for vehicle mass calculation
    pub comp_mass_multiplier: f64,
    /// Fuel storage max power output, $kW$
    pub fs_max_kw: f64,
    /// Fuel storage time to peak power, $s$
    pub fs_secs_to_peak_pwr: f64,
    /// Fuel storage energy capacity, $kWh$
    pub fs_kwh: f64,
    /// Fuel specific energy, $\frac{kWh}{kg}$
    pub fs_kwh_per_kg: f64,
    /// Fuel converter peak continuous power, $kW$
    pub fc_max_kw: f64,
    /// Fuel converter output power percentage map         TODO
    pub fc_pwr_out_perc: Array1<f64>,
    /// Fuel converter efficiency map
    pub fc_eff_map: Array1<f64>,
    /// Fuel converter efficiency type, one of \[[SI](SI), [ATKINSON](ATKINSON), [DIESEL](DIESEL), [H2FC](H2FC), [HD_DIESEL](HD_DIESEL)\]  
    /// Used for calculating [fc_eff_map](RustVehicle::fc_eff_map), and other calculations if H2FC
    pub fc_eff_type: String,
    /// Fuel converter time to peak power, $s$
    pub fc_sec_to_peak_pwr: f64,
    /// Fuel converter base mass, $kg$
    pub fc_base_kg: f64,
    /// Fuel converter specific power (power-to-weight ratio), $\frac{kW}{kg}$
    pub fc_kw_per_kg: f64,
    /// Minimum time fuel converter must be on before shutoff (for HEV, PHEV)
    pub min_fc_time_on: f64,
    /// Fuel converter idle power, $kW$
    pub idle_fc_kw: f64,
    /// Peak continuous electric motor power, $kW$
    pub mc_max_kw: f64,
    /// Electric motor output power percentage map         TODO
    pub mc_pwr_out_perc: Array1<f64>,
    /// Electric motor efficiency map
    pub mc_eff_map: Array1<f64>,
    /// Electric motor time to peak power, $s$
    pub mc_sec_to_peak_pwr: f64,
    /// Motor power electronics mass per power output, $\frac{kg}{kW}$
    pub mc_pe_kg_per_kw: f64,
    /// Motor power electronics base mass, $kg$
    pub mc_pe_base_kg: f64,
    /// Traction battery maximum power output, $kW$
    pub ess_max_kw: f64,
    /// Traction battery energy capacity, $kWh$
    pub ess_max_kwh: f64,
    /// Traction battery mass per energy, $\frac{kg}{kWh}$
    pub ess_kg_per_kwh: f64,
    /// Traction battery base mass, $kg$
    pub ess_base_kg: f64,
    /// Traction battery round-trip efficiency
    pub ess_round_trip_eff: f64,
    /// Traction battery life coefficient A, $A^{\frac{1}{B}}$         TODO where is the formula from?
    pub ess_life_coef_a: f64,
    /// Traction battery life coefficient B, $A^{\frac{1}{B}}$         TODO where is the formula from?
    pub ess_life_coef_b: f64,
    /// Traction battery minimum state of charge
    pub min_soc: f64,
    /// Traction battery maximum state of charge
    pub max_soc: f64,
    /// 
    pub ess_dischg_to_fc_max_eff_perc: f64,
    /// 
    pub ess_chg_to_fc_max_eff_perc: f64,
    /// Wheel mass moment of inertia, $kg \cdot m^2$
    pub wheel_inertia_kg_m2: f64,
    /// Number of wheels
    pub num_wheels: f64,
    /// Rolling resistance coefficient
    pub wheel_rr_coef: f64,
    /// Wheel radius, $m$
    pub wheel_radius_m: f64,
    /// Wheel coefficient of friction
    pub wheel_coef_of_fric: f64,
    /// 
    pub max_accel_buffer_mph: f64,
    /// 
    pub max_accel_buffer_perc_of_useable_soc: f64,
    /// 
    pub perc_high_acc_buf: f64,
    /// Speed at which the fuel converter must turn on, $mph$
    pub mph_fc_on: f64,
    /// Power above which to demand fuel converter on (HEV, PHEV)
    pub kw_demand_fc_on: f64,
    /// Maximum brake regeneration efficiency
    pub max_regen: f64,
    /// Stop/start micro-HEV flag
    pub stop_start: bool,
    /// Force auxiliary power load to come from fuel converter
    pub force_aux_on_fc: bool,
    /// Alternator efficiency
    pub alt_eff: f64,
    /// Charger efficiency
    pub chg_eff: f64,
    /// Auxiliary load power, $kW$
    pub aux_kw: f64,
    /// Transmission mass, $kg$
    pub trans_kg: f64,
    /// Transmission efficiency
    pub trans_eff: f64,
    /// Maximum acceptable overall change in ESS energy relative to energy from fuel (HEV SOC balancing only), $\frac{\Delta E_{ESS}}{\Delta E_{fuel}}$
    pub ess_to_fuel_ok_error: f64,
    #[doc(hidden)]
    pub small_motor_power_kw: f64,
    #[doc(hidden)]
    pub large_motor_power_kw: f64,
    // this and other fixed-size arrays can probably be vectors
    // without any performance penalty with the current implementation
    // of the functions in utils.rs
    #[doc(hidden)]
    pub fc_perc_out_array: Vec<f64>,
    #[doc(hidden)]
    pub regen_a: f64,
    #[doc(hidden)]
    pub regen_b: f64,
    #[doc(hidden)]
    pub charging_on: bool,
    #[doc(hidden)]
    pub no_elec_sys: bool,
    #[doc(hidden)]
    pub no_elec_aux: bool,
    #[doc(hidden)]
    pub max_roadway_chg_kw: Array1<f64>,
    #[doc(hidden)]
    pub input_kw_out_array: Array1<f64>,
    #[doc(hidden)]
    pub fc_kw_out_array: Vec<f64>,
    #[doc(hidden)]
    pub fc_eff_array: Vec<f64>,
    #[doc(hidden)]
    pub modern_max: f64,
    #[doc(hidden)]
    pub mc_eff_array: Array1<f64>,
    #[doc(hidden)]
    pub mc_kw_in_array: Vec<f64>,
    #[doc(hidden)]
    pub mc_kw_out_array: Vec<f64>,
    #[doc(hidden)]
    pub mc_max_elec_in_kw: f64,
    #[doc(hidden)]
    pub mc_full_eff_array: Vec<f64>,
    #[doc(hidden)]
    pub veh_kg: f64,
    #[doc(hidden)]
    pub max_trac_mps2: f64,
    #[doc(hidden)]
    pub ess_mass_kg: f64,
    #[doc(hidden)]
    pub mc_mass_kg: f64,
    #[doc(hidden)]
    pub fc_mass_kg: f64,
    #[doc(hidden)]
    pub fs_mass_kg: f64,
    #[doc(hidden)]
    pub mc_perc_out_array: Vec<f64>,
    // these probably don't need to be in rust
    #[doc(hidden)]
    pub val_udds_mpgge: f64,
    #[doc(hidden)]
    pub val_hwy_mpgge: f64,
    #[doc(hidden)]
    pub val_comb_mpgge: f64,
    #[doc(hidden)]
    pub val_udds_kwh_per_mile: f64,
    #[doc(hidden)]
    pub val_hwy_kwh_per_mile: f64,
    #[doc(hidden)]
    pub val_comb_kwh_per_mile: f64,
    #[doc(hidden)]
    pub val_cd_range_mi: f64,
    #[doc(hidden)]
    pub val_const65_mph_kwh_per_mile: f64,
    #[doc(hidden)]
    pub val_const60_mph_kwh_per_mile: f64,
    #[doc(hidden)]
    pub val_const55_mph_kwh_per_mile: f64,
    #[doc(hidden)]
    pub val_const45_mph_kwh_per_mile: f64,
    #[doc(hidden)]
    pub val_unadj_udds_kwh_per_mile: f64,
    #[doc(hidden)]
    pub val_unadj_hwy_kwh_per_mile: f64,
    #[doc(hidden)]
    pub val0_to60_mph: f64,
    #[doc(hidden)]
    pub val_ess_life_miles: f64,
    #[doc(hidden)]
    pub val_range_miles: f64,
    #[doc(hidden)]
    pub val_veh_base_cost: f64,
    #[doc(hidden)]
    pub val_msrp: f64,
    /// Fuel converter efficiency peak override, scales entire curve
    pub fc_peak_eff_override: Option<f64>,
    /// Motor efficiency peak override, scales entire curve
    pub mc_peak_eff_override: Option<f64>,
<<<<<<< HEAD
    #[serde(skip)]
=======
    #[doc(hidden)]
>>>>>>> 844ff82c
    pub orphaned: bool,
}

/// RustVehicle rust methods
impl RustVehicle {
    #[allow(clippy::too_many_arguments)]
    /// Create new vehicle instance
    pub fn new(
        scenario_name: String,
        selection: u32,
        veh_year: u32,
        veh_pt_type: String,
        drag_coef: f64,
        frontal_area_m2: f64,
        glider_kg: f64,
        veh_cg_m: f64,
        drive_axle_weight_frac: f64,
        wheel_base_m: f64,
        cargo_kg: f64,
        veh_override_kg: Option<f64>,
        comp_mass_multiplier: f64,
        fs_max_kw: f64,
        fs_secs_to_peak_pwr: f64,
        fs_kwh: f64,
        fs_kwh_per_kg: f64,
        fc_max_kw: f64,
        fc_pwr_out_perc: Vec<f64>,
        fc_eff_map: Vec<f64>,
        fc_eff_type: String,
        fc_sec_to_peak_pwr: f64,
        fc_base_kg: f64,
        fc_kw_per_kg: f64,
        min_fc_time_on: f64,
        idle_fc_kw: f64,
        mc_max_kw: f64,
        mc_pwr_out_perc: Vec<f64>,
        mc_eff_map: Option<Vec<f64>>,
        mc_sec_to_peak_pwr: f64,
        mc_pe_kg_per_kw: f64,
        mc_pe_base_kg: f64,
        ess_max_kw: f64,
        ess_max_kwh: f64,
        ess_kg_per_kwh: f64,
        ess_base_kg: f64,
        ess_round_trip_eff: f64,
        ess_life_coef_a: f64,
        ess_life_coef_b: f64,
        min_soc: f64,
        max_soc: f64,
        ess_dischg_to_fc_max_eff_perc: f64,
        ess_chg_to_fc_max_eff_perc: f64,
        wheel_inertia_kg_m2: f64,
        num_wheels: f64,
        wheel_rr_coef: f64,
        wheel_radius_m: f64,
        wheel_coef_of_fric: f64,
        max_accel_buffer_mph: f64,
        max_accel_buffer_perc_of_useable_soc: f64,
        perc_high_acc_buf: f64,
        mph_fc_on: f64,
        kw_demand_fc_on: f64,
        max_regen: f64,
        stop_start: bool,
        force_aux_on_fc: bool,
        alt_eff: f64,
        chg_eff: f64,
        aux_kw: f64,
        trans_kg: f64,
        trans_eff: f64,
        ess_to_fuel_ok_error: f64,
        val_udds_mpgge: f64,
        val_hwy_mpgge: f64,
        val_comb_mpgge: f64,
        val_udds_kwh_per_mile: f64,
        val_hwy_kwh_per_mile: f64,
        val_comb_kwh_per_mile: f64,
        val_cd_range_mi: f64,
        val_const65_mph_kwh_per_mile: f64,
        val_const60_mph_kwh_per_mile: f64,
        val_const55_mph_kwh_per_mile: f64,
        val_const45_mph_kwh_per_mile: f64,
        val_unadj_udds_kwh_per_mile: f64,
        val_unadj_hwy_kwh_per_mile: f64,
        val0_to60_mph: f64,
        val_ess_life_miles: f64,
        val_range_miles: f64,
        val_veh_base_cost: f64,
        val_msrp: f64,
        props: RustPhysicalProperties,
        regen_a: f64,
        regen_b: f64,
        fc_peak_eff_override: Option<f64>,
        mc_peak_eff_override: Option<f64>,
    ) -> Self {
        let fc_pwr_out_perc = Array::from_vec(fc_pwr_out_perc);
        let fc_eff_map = Array::from_vec(fc_eff_map);
        let mc_pwr_out_perc = Array::from_vec(mc_pwr_out_perc);
        let mc_eff_map: Array1<f64> =
            Array::from_vec(mc_eff_map.unwrap_or_else(|| vec![0.0; LARGE_BASELINE_EFF.len()]));
        let veh_override_kg: f64 = veh_override_kg.unwrap_or(0.0);

        let mut veh = Self {
            scenario_name,
            selection,
            veh_year,
            veh_pt_type,
            drag_coef,
            frontal_area_m2,
            glider_kg,
            veh_cg_m,
            drive_axle_weight_frac,
            wheel_base_m,
            cargo_kg,
            veh_override_kg,
            comp_mass_multiplier,
            fs_max_kw,
            fs_secs_to_peak_pwr,
            fs_kwh,
            fs_kwh_per_kg,
            fc_max_kw,
            fc_pwr_out_perc,
            fc_eff_map,
            fc_eff_type,
            fc_sec_to_peak_pwr,
            fc_base_kg,
            fc_kw_per_kg,
            min_fc_time_on,
            idle_fc_kw,
            mc_max_kw,
            mc_pwr_out_perc,
            mc_eff_map,
            mc_sec_to_peak_pwr,
            mc_pe_kg_per_kw,
            mc_pe_base_kg,
            ess_max_kw,
            ess_max_kwh,
            ess_kg_per_kwh,
            ess_base_kg,
            ess_round_trip_eff,
            ess_life_coef_a,
            ess_life_coef_b,
            min_soc,
            max_soc,
            ess_dischg_to_fc_max_eff_perc,
            ess_chg_to_fc_max_eff_perc,
            wheel_inertia_kg_m2,
            num_wheels,
            wheel_rr_coef,
            wheel_radius_m,
            wheel_coef_of_fric,
            max_accel_buffer_mph,
            max_accel_buffer_perc_of_useable_soc,
            perc_high_acc_buf,
            mph_fc_on,
            kw_demand_fc_on,
            max_regen,
            stop_start,
            force_aux_on_fc,
            alt_eff,
            chg_eff,
            aux_kw,
            trans_kg,
            trans_eff,
            ess_to_fuel_ok_error,
            val_udds_mpgge,
            val_hwy_mpgge,
            val_comb_mpgge,
            val_udds_kwh_per_mile,
            val_hwy_kwh_per_mile,
            val_comb_kwh_per_mile,
            val_cd_range_mi,
            val_const65_mph_kwh_per_mile,
            val_const60_mph_kwh_per_mile,
            val_const55_mph_kwh_per_mile,
            val_const45_mph_kwh_per_mile,
            val_unadj_udds_kwh_per_mile,
            val_unadj_hwy_kwh_per_mile,
            val0_to60_mph,
            val_ess_life_miles,
            val_range_miles,
            val_veh_base_cost,
            val_msrp,
            props,
            small_motor_power_kw: 7.5,
            large_motor_power_kw: 75.0,
            fc_perc_out_array: FC_PERC_OUT_ARRAY.clone().to_vec(),
            regen_a,
            regen_b,
            charging_on: false,
            no_elec_sys: false,
            no_elec_aux: false,
            max_roadway_chg_kw: Array1::<f64>::from_vec(vec![0.0, 0.0, 0.0, 0.0, 0.0, 0.0]),
            input_kw_out_array: Array1::<f64>::zeros(1),
            fc_kw_out_array: Vec::new(),
            fc_eff_array: Vec::new(),
            modern_max: MODERN_MAX,
            mc_eff_array: Array1::<f64>::zeros(1),
            mc_kw_in_array: Vec::new(),
            mc_kw_out_array: Vec::new(),
            mc_max_elec_in_kw: 0.0,
            mc_full_eff_array: Vec::new(),
            veh_kg: 0.0,
            max_trac_mps2: 0.0,
            ess_mass_kg: 0.0,
            mc_mass_kg: 0.0,
            fc_mass_kg: 0.0,
            fs_mass_kg: 0.0,
            mc_perc_out_array: MC_PERC_OUT_ARRAY.clone().to_vec(),
            fc_peak_eff_override,
            mc_peak_eff_override,
            orphaned: false,
        };
        veh.set_derived();
        veh
    }

    /// Calculate total vehicle mass. Sum up component masses if
    /// positive real number is not specified for self.veh_override_kg
    #[allow(clippy::neg_cmp_op_on_partial_ord)]
    pub fn set_veh_mass(&mut self) {
        let mut ess_mass_kg = 0.0;
        let mut mc_mass_kg = 0.0;
        let mut fc_mass_kg = 0.0;
        let mut fs_mass_kg = 0.0;

        if !(self.veh_override_kg > 0.0) {
            ess_mass_kg = if self.ess_max_kwh == 0.0 || self.ess_max_kw == 0.0 {
                0.0
            } else {
                ((self.ess_max_kwh * self.ess_kg_per_kwh) + self.ess_base_kg)
                    * self.comp_mass_multiplier
            };
            mc_mass_kg = if self.mc_max_kw == 0.0 {
                0.0
            } else {
                (self.mc_pe_base_kg + (self.mc_pe_kg_per_kw * self.mc_max_kw))
                    * self.comp_mass_multiplier
            };
            fc_mass_kg = if self.fc_max_kw == 0.0 {
                0.0
            } else {
                (1.0 / self.fc_kw_per_kg * self.fc_max_kw + self.fc_base_kg)
                    * self.comp_mass_multiplier
            };
            fs_mass_kg = if self.fs_max_kw == 0.0 {
                0.0
            } else {
                ((1.0 / self.fs_kwh_per_kg) * self.fs_kwh) * self.comp_mass_multiplier
            };
            self.veh_kg = self.cargo_kg
                + self.glider_kg
                + self.trans_kg * self.comp_mass_multiplier
                + ess_mass_kg
                + mc_mass_kg
                + fc_mass_kg
                + fs_mass_kg;
        } else {
            // if positive real number is specified for veh_override_kg, use that
            self.veh_kg = self.veh_override_kg;
        }

        self.max_trac_mps2 = (self.wheel_coef_of_fric
            * self.drive_axle_weight_frac
            * self.veh_kg
            * self.props.a_grav_mps2
            / (1.0 + self.veh_cg_m * self.wheel_coef_of_fric / self.wheel_base_m))
            / (self.veh_kg * self.props.a_grav_mps2)
            * self.props.a_grav_mps2;

        // copying to instance attributes
        self.ess_mass_kg = ess_mass_kg;
        self.mc_mass_kg = mc_mass_kg;
        self.fc_mass_kg = fc_mass_kg;
        self.fs_mass_kg = fs_mass_kg;
    }

    pub fn max_regen_kwh(&self) -> f64 {
        0.5 * self.veh_kg * (27.0 * 27.0) / (3_600.0 * 1_000.0)
    }

    pub fn mc_peak_eff(&self) -> f64 {
        arrmax(&self.mc_full_eff_array)
    }

    pub fn max_fc_eff_kw(&self) -> f64 {
        let fc_eff_arr_max_i =
            first_eq(&self.fc_eff_array, arrmax(&self.fc_eff_array)).unwrap_or(0);
        self.fc_kw_out_array[fc_eff_arr_max_i]
    }

    pub fn fc_peak_eff(&self) -> f64 {
        arrmax(&self.fc_eff_array)
    }

    /// Sets derived parameters.  
    /// Arguments:  
    /// ----------  
    /// mc_peak_eff_override: float (0, 1), if provided, overrides motor peak efficiency  
    ///     with proportional scaling.  Default of -1 has no effect.  
    pub fn set_derived(&mut self) {
        if self.scenario_name != "Template Vehicle for setting up data types" {
            if self.veh_pt_type == BEV {
                assert!(
                    self.fs_max_kw == 0.0,
                    "max_fuel_stor_kw must be zero for provided BEV powertrain type in {}",
                    self.scenario_name
                );
                assert!(
                    self.fs_kwh == 0.0,
                    "fuel_stor_kwh must be zero for provided BEV powertrain type in {}",
                    self.scenario_name
                );
                assert!(
                    self.fc_max_kw == 0.0,
                    "max_fuel_conv_kw must be zero for provided BEV powertrain type in {}",
                    self.scenario_name
                );
            } else if (self.veh_pt_type == CONV) && !self.stop_start {
                assert!(
                    self.mc_max_kw == 0.0,
                    "max_mc_kw must be zero for provided Conv powertrain type in {}",
                    self.scenario_name
                );
                assert!(
                    self.ess_max_kw == 0.0,
                    "max_ess_kw must be zero for provided Conv powertrain type in {}",
                    self.scenario_name
                );
                assert!(
                    self.ess_max_kwh == 0.0,
                    "max_ess_kwh must be zero for provided Conv powertrain type in {}",
                    self.scenario_name
                );
            }
        }
        // ### Build roadway power lookup table
        // self.max_roadway_chg_kw = Array1::from_vec(vec![0.0, 0.0, 0.0, 0.0, 0.0, 0.0]);
        // self.charging_on = false;

        // # Checking if a vehicle has any hybrid components
        if (self.ess_max_kwh == 0.0) || (self.ess_max_kw == 0.0) || (self.mc_max_kw == 0.0) {
            self.no_elec_sys = true;
        } else {
            self.no_elec_sys = false;
        }

        // # Checking if aux loads go through an alternator
        if self.no_elec_sys || (self.mc_max_kw <= self.aux_kw) || self.force_aux_on_fc {
            self.no_elec_aux = true;
        } else {
            self.no_elec_aux = false;
        }

        // # discrete array of possible engine power outputs
        self.input_kw_out_array = self.fc_pwr_out_perc.clone() * self.fc_max_kw;
        // # Relatively continuous array of possible engine power outputs
        self.fc_kw_out_array = self
            .fc_perc_out_array
            .iter()
            .map(|n| n * self.fc_max_kw)
            .collect();
        // # Creates relatively continuous array for fc_eff
        self.fc_eff_array = self
            .fc_perc_out_array
            .iter()
            .map(|x: &f64| -> f64 {
                interpolate(
                    x,
                    &Array1::from(self.fc_pwr_out_perc.to_vec()),
                    &self.fc_eff_map,
                    false,
                )
            })
            .collect();

        //self.modern_max = MODERN_MAX;

        // NOTE: unused because the first part of if/else commented below is unused
        let modern_diff = self.modern_max - arrmax(&LARGE_BASELINE_EFF);
        let large_baseline_eff_adj: Vec<f64> =
            LARGE_BASELINE_EFF.iter().map(|x| x + modern_diff).collect();
        // Should the above lines be moved to another file? Or maybe have the outputs hardcoded?
        let mc_kw_adj_perc = max(
            0.0,
            min(
                (self.mc_max_kw - self.small_motor_power_kw)
                    / (self.large_motor_power_kw - self.small_motor_power_kw),
                1.0,
            ),
        );

        // NOTE: it should not be possible to have `None in self.mc_eff_map` in Rust (although NaN is possible...).
        //       if we want to express that mc_eff_map should be calculated in some cases, but not others,
        //       we may need some sort of option type ?
        //if None in self.mc_eff_map:
        //    self.mc_eff_array = mc_kw_adj_perc * large_baseline_eff_adj + \
        //            (1 - mc_kw_adj_perc) * self.small_baseline_eff
        //    self.mc_eff_map = self.mc_eff_array
        //else:
        //    self.mc_eff_array = self.mc_eff_map
        if self.mc_eff_map == Array1::<f64>::zeros(LARGE_BASELINE_EFF.len()) {
            self.mc_eff_map = large_baseline_eff_adj
                .iter()
                .zip(SMALL_BASELINE_EFF.iter())
                .map(|(&x, &y)| mc_kw_adj_perc * x + (1.0 - mc_kw_adj_perc) * y)
                .collect();
        }
        self.mc_eff_array = self.mc_eff_map.clone();
        // println!("{:?}",self.mc_eff_map);
        // self.mc_eff_array = mc_kw_adj_perc * large_baseline_eff_adj
        //     + (1.0 - mc_kw_adj_perc) * self.small_baseline_eff.clone();
        // self.mc_eff_map = self.mc_eff_array.clone();

        let mc_kw_out_array: Vec<f64> =
            (Array::linspace(0.0, 1.0, self.mc_perc_out_array.len()) * self.mc_max_kw).to_vec();

        let mc_full_eff_array: Vec<f64> = self
            .mc_perc_out_array
            .iter()
            .enumerate()
            .map(|(idx, &x): (usize, &f64)| -> f64 {
                if idx == 0 {
                    0.0
                } else {
                    interpolate(&x, &self.mc_pwr_out_perc, &self.mc_eff_array, false)
                }
            })
            .collect();

        let mc_kw_in_array: Vec<f64> = [0.0; 101]
            .iter()
            .enumerate()
            .map(|(idx, _)| {
                if idx == 0 {
                    0.0
                } else {
                    mc_kw_out_array[idx] / mc_full_eff_array[idx]
                }
            })
            .collect();

        self.mc_kw_in_array = mc_kw_in_array;
        self.mc_kw_out_array = mc_kw_out_array;
        // self.mc_max_elec_in_kw = arrmax(&mc_kw_in_array);
        self.mc_full_eff_array = mc_full_eff_array;

        self.mc_max_elec_in_kw = arrmax(&self.mc_kw_in_array);

        if let Some(new_fc_peak) = self.fc_peak_eff_override {
            self.set_fc_peak_eff(new_fc_peak);
            self.fc_peak_eff_override = None;
        }
        if let Some(new_mc_peak) = self.mc_peak_eff_override {
            self.set_mc_peak_eff(new_mc_peak);
            self.mc_peak_eff_override = None;
        }

        // check that efficiencies are not violating the first law of thermo
        assert!(
            arrmin(&self.fc_eff_array) >= 0.0,
            "min MC eff < 0 is not allowed"
        );
        assert!(self.fc_peak_eff() < 1.0, "fcPeakEff >= 1 is not allowed.");
        assert!(
            arrmin(&self.mc_full_eff_array) >= 0.0,
            "min MC eff < 0 is not allowed"
        );
        assert!(self.mc_peak_eff() < 1.0, "mcPeakEff >= 1 is not allowed.");

        self.set_veh_mass();
    }

    impl_serde!(RustVehicle, VEH_RESOURCE_DEFAULT_FOLDER);
    pub fn from_file(filename: &str) -> Self {
        let mut veh = Self::from_file_parser(filename).unwrap();
        veh.set_derived();
        veh
    }


}

pub fn load_vehicle() -> RustVehicle {
    let scenario_name = String::from("2016 FORD Escape 4cyl 2WD");
    let selection: u32 = 5;
    let veh_year: u32 = 2016;
    let veh_pt_type = String::from("Conv");
    let drag_coef: f64 = 0.355;
    let frontal_area_m2: f64 = 3.066;
    let glider_kg: f64 = 1359.166;
    let veh_cg_m: f64 = 0.53;
    let drive_axle_weight_frac: f64 = 0.59;
    let wheel_base_m: f64 = 2.6;
    let cargo_kg: f64 = 136.0;
    let veh_override_kg: Option<f64> = None;
    let comp_mass_multiplier: f64 = 1.4;
    let fs_max_kw: f64 = 2000.0;
    let fs_secs_to_peak_pwr: f64 = 1.0;
    let fs_kwh: f64 = 504.0;
    let fs_kwh_per_kg: f64 = 9.89;
    let fc_max_kw: f64 = 125.0;
    let fc_pwr_out_perc: Vec<f64> = vec![
        0.0, 0.005, 0.015, 0.04, 0.06, 0.1, 0.14, 0.2, 0.4, 0.6, 0.8, 1.0,
    ];
    let fc_eff_map: Vec<f64> = vec![
        0.1, 0.12, 0.16, 0.22, 0.28, 0.33, 0.35, 0.36, 0.35, 0.34, 0.32, 0.3,
    ];
    let fc_eff_type: String = String::from("SI");
    let fc_sec_to_peak_pwr: f64 = 6.0;
    let fc_base_kg: f64 = 61.0;
    let fc_kw_per_kg: f64 = 2.13;
    let min_fc_time_on: f64 = 30.0;
    let idle_fc_kw: f64 = 2.5;
    let mc_max_kw: f64 = 0.0;
    let mc_pwr_out_perc: Vec<f64> = vec![0.0, 0.02, 0.04, 0.06, 0.08, 0.1, 0.2, 0.4, 0.6, 0.8, 1.0];
    let mc_eff_map: Vec<f64> = vec![
        0.12, 0.16, 0.21, 0.29, 0.35, 0.42, 0.75, 0.92, 0.93, 0.93, 0.92,
    ];
    let mc_sec_to_peak_pwr: f64 = 4.0;
    let mc_pe_kg_per_kw: f64 = 0.833;
    let mc_pe_base_kg: f64 = 21.6;
    let ess_max_kw: f64 = 0.0;
    let ess_max_kwh: f64 = 0.0;
    let ess_kg_per_kwh: f64 = 8.0;
    let ess_base_kg: f64 = 75.0;
    let ess_round_trip_eff: f64 = 0.97;
    let ess_life_coef_a: f64 = 110.0;
    let ess_life_coef_b: f64 = -0.6811;
    let min_soc: f64 = 0.4;
    let max_soc: f64 = 0.8;
    let ess_dischg_to_fc_max_eff_perc: f64 = 0.0;
    let ess_chg_to_fc_max_eff_perc: f64 = 0.0;
    let wheel_inertia_kg_m2: f64 = 0.815;
    let num_wheels: f64 = 4.0;
    let wheel_rr_coef: f64 = 0.006;
    let wheel_radius_m: f64 = 0.336;
    let wheel_coef_of_fric: f64 = 0.7;
    let max_accel_buffer_mph: f64 = 60.0;
    let max_accel_buffer_perc_of_useable_soc: f64 = 0.2;
    let perc_high_acc_buf: f64 = 0.0;
    let mph_fc_on: f64 = 30.0;
    let kw_demand_fc_on: f64 = 100.0;
    let max_regen: f64 = 0.98;
    let stop_start: bool = false;
    let force_aux_on_fc: bool = true;
    let alt_eff: f64 = 1.0;
    let chg_eff: f64 = 0.86;
    let aux_kw: f64 = 0.7;
    let trans_kg: f64 = 114.0;
    let trans_eff: f64 = 0.92;
    let ess_to_fuel_ok_error: f64 = 0.005;
    let val_udds_mpgge: f64 = 23.0;
    let val_hwy_mpgge: f64 = 32.0;
    let val_comb_mpgge: f64 = 26.0;
    let val_udds_kwh_per_mile: f64 = f64::NAN;
    let val_hwy_kwh_per_mile: f64 = f64::NAN;
    let val_comb_kwh_per_mile: f64 = f64::NAN;
    let val_cd_range_mi: f64 = f64::NAN;
    let val_const65_mph_kwh_per_mile: f64 = f64::NAN;
    let val_const60_mph_kwh_per_mile: f64 = f64::NAN;
    let val_const55_mph_kwh_per_mile: f64 = f64::NAN;
    let val_const45_mph_kwh_per_mile: f64 = f64::NAN;
    let val_unadj_udds_kwh_per_mile: f64 = f64::NAN;
    let val_unadj_hwy_kwh_per_mile: f64 = f64::NAN;
    let val0_to60_mph: f64 = 9.9;
    let val_ess_life_miles: f64 = f64::NAN;
    let val_range_miles: f64 = f64::NAN;
    let val_veh_base_cost: f64 = f64::NAN;
    let val_msrp: f64 = f64::NAN;
    let props = RustPhysicalProperties::__new__();
    let regen_a: f64 = 500.0;
    let regen_b: f64 = 0.99;

    RustVehicle::new(
        scenario_name,
        selection,
        veh_year,
        veh_pt_type,
        drag_coef,
        frontal_area_m2,
        glider_kg,
        veh_cg_m,
        drive_axle_weight_frac,
        wheel_base_m,
        cargo_kg,
        veh_override_kg,
        comp_mass_multiplier,
        fs_max_kw,
        fs_secs_to_peak_pwr,
        fs_kwh,
        fs_kwh_per_kg,
        fc_max_kw,
        fc_pwr_out_perc,
        fc_eff_map,
        fc_eff_type,
        fc_sec_to_peak_pwr,
        fc_base_kg,
        fc_kw_per_kg,
        min_fc_time_on,
        idle_fc_kw,
        mc_max_kw,
        mc_pwr_out_perc,
        Some(mc_eff_map),
        mc_sec_to_peak_pwr,
        mc_pe_kg_per_kw,
        mc_pe_base_kg,
        ess_max_kw,
        ess_max_kwh,
        ess_kg_per_kwh,
        ess_base_kg,
        ess_round_trip_eff,
        ess_life_coef_a,
        ess_life_coef_b,
        min_soc,
        max_soc,
        ess_dischg_to_fc_max_eff_perc,
        ess_chg_to_fc_max_eff_perc,
        wheel_inertia_kg_m2,
        num_wheels,
        wheel_rr_coef,
        wheel_radius_m,
        wheel_coef_of_fric,
        max_accel_buffer_mph,
        max_accel_buffer_perc_of_useable_soc,
        perc_high_acc_buf,
        mph_fc_on,
        kw_demand_fc_on,
        max_regen,
        stop_start,
        force_aux_on_fc,
        alt_eff,
        chg_eff,
        aux_kw,
        trans_kg,
        trans_eff,
        ess_to_fuel_ok_error,
        val_udds_mpgge,
        val_hwy_mpgge,
        val_comb_mpgge,
        val_udds_kwh_per_mile,
        val_hwy_kwh_per_mile,
        val_comb_kwh_per_mile,
        val_cd_range_mi,
        val_const65_mph_kwh_per_mile,
        val_const60_mph_kwh_per_mile,
        val_const55_mph_kwh_per_mile,
        val_const45_mph_kwh_per_mile,
        val_unadj_udds_kwh_per_mile,
        val_unadj_hwy_kwh_per_mile,
        val0_to60_mph,
        val_ess_life_miles,
        val_range_miles,
        val_veh_base_cost,
        val_msrp,
        props,
        regen_a,
        regen_b,
        None,
        None,
    )
}

#[cfg(test)]
mod tests {
    use super::*;

    #[test]
    fn test_set_derived_via_new() {
        let veh = load_vehicle();
        assert!(veh.veh_kg > 0.0);
    }
}<|MERGE_RESOLUTION|>--- conflicted
+++ resolved
@@ -550,11 +550,8 @@
     pub fc_peak_eff_override: Option<f64>,
     /// Motor efficiency peak override, scales entire curve
     pub mc_peak_eff_override: Option<f64>,
-<<<<<<< HEAD
     #[serde(skip)]
-=======
-    #[doc(hidden)]
->>>>>>> 844ff82c
+    #[doc(hidden)]
     pub orphaned: bool,
 }
 
