--- conflicted
+++ resolved
@@ -59,15 +59,8 @@
     "dep:argmin-math",
     "dep:curl",
     "dep:directories",
-<<<<<<< HEAD
-    "dep:include_dir",
-    "dep:polynomial",
-    "dep:validator",
-]
-=======
     "dep:polynomial",
     "dep:validator",
     "resources",
 ]
-resources = ["dep:include_dir"]
->>>>>>> 29d9352f
+resources = ["dep:include_dir"]