[package]
name = "fastsim-core"
version = "0.1.5"
edition = "2021"
license = "Apache-2.0"
authors = ["NREL/MTES/CIMS/MBAP Group <fastsim@nrel.gov>"]
description = "Core FASTSim models for vehicle energy usage simulation"
homepage = "https://www.nrel.gov/transportation/fastsim.html"
readme = "../../README.md"
repository = "https://github.com/NREL/fastsim"

[dependencies]
fastsim-proc-macros = { package = "fastsim-proc-macros", path = "./fastsim-proc-macros", version = "0.1.5" }
pyo3 = { workspace = true, features = [
    "extension-module",
    "anyhow",
], optional = true }
anyhow = { workspace = true }
serde = { workspace = true, features = ["derive"] }
serde_yaml = { workspace = true }
ndarray = { version = "0.15.4", features = ["serde"] }
csv = "1.1"
serde_json = "1.0.81"
bincode = "1.3.3"
log = "0.4.17"
polynomial = "0.2.4"
argmin = "0.7.0"
argmin-math = { version = "0.2.1", features = [
    "ndarray_latest-nolinalg-serde",
] }
curl = "0.4.44"
serde-xml-rs = "0.6.0"
validator = { version = "0.16", features = ["derive"] }
lazy_static = "1.4.0"
regex = "1.7.1"
rayon = "1.7.0"
<<<<<<< HEAD
zip = "0.6.6"
directories = "5.0.1"
=======
include_dir = "0.7.3"
itertools = "0.12.0"
ndarray-stats = "0.5.1"
>>>>>>> 05d46c17

[package.metadata]
include = [
    "resources/longparams.json",
    "resources/udds.csv",
    "resources/hwfet.csv",
    "build.rs",
    "../../NOTICE",
]

[features]
pyo3 = ["dep:pyo3"]<|MERGE_RESOLUTION|>--- conflicted
+++ resolved
@@ -34,14 +34,11 @@
 lazy_static = "1.4.0"
 regex = "1.7.1"
 rayon = "1.7.0"
-<<<<<<< HEAD
 zip = "0.6.6"
 directories = "5.0.1"
-=======
 include_dir = "0.7.3"
 itertools = "0.12.0"
 ndarray-stats = "0.5.1"
->>>>>>> 05d46c17
 
 [package.metadata]
 include = [
