--- conflicted
+++ resolved
@@ -33,12 +33,9 @@
 validator = { version = "0.16", features = ["derive"] }
 lazy_static = "1.4.0"
 regex = "1.7.1"
-<<<<<<< HEAD
+rayon = "1.7.0"
 zip = "0.6.6"
 directories = "5.0.1"
-=======
-rayon = "1.7.0"
->>>>>>> af96b07c
 
 [package.metadata]
 include = [
