--- conflicted
+++ resolved
@@ -41,19 +41,6 @@
     ///
     /// A Rust Result wrapping data structure if method is called successfully; otherwise a dynamic
     /// Error.
-<<<<<<< HEAD
-
-    fn from_file(filename: &str) -> Result<Self, anyhow::Error>
-    where
-        Self: std::marker::Sized,
-        for<'de> Self: Deserialize<'de>,
-    {
-        let extension = Path::new(filename)
-            .extension()
-            .and_then(OsStr::to_str)
-            .unwrap_or("");
-        let file = File::open(filename)?;
-=======
     fn from_file<P: AsRef<Path>>(filepath: P) -> anyhow::Result<Self> {
         let filepath = filepath.as_ref();
         let extension = filepath
@@ -67,7 +54,6 @@
                 format!("Could not open file: {filepath:?}")
             }
         })?;
->>>>>>> 42268bf7
         // deserialized file
         let mut deserialized = Self::from_reader(file, extension)?;
         deserialized.init()?;
