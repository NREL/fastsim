use crate::imports::*;
use std::collections::HashMap;
use ureq;

pub trait SerdeAPI: Serialize + for<'a> Deserialize<'a> {
<<<<<<< HEAD
    const ACCEPTED_BYTE_FORMATS: &'static [&'static str] = &["yaml", "json", "bin"];
    const ACCEPTED_STR_FORMATS: &'static [&'static str] = &["yaml", "json"];
    const RESOURCE_PREFIX: &'static str = "";
    const CACHE_FOLDER: &'static str = "";
=======
    const ACCEPTED_BYTE_FORMATS: &'static [&'static str] = &["yaml", "json", "toml", "bin"];
    const ACCEPTED_STR_FORMATS: &'static [&'static str] = &["yaml", "json", "toml"];
    const CACHE_FOLDER: &'static str = &"";
>>>>>>> 8bd29230

    /// Specialized code to execute upon initialization
    fn init(&mut self) -> anyhow::Result<()> {
        Ok(())
    }

    /// Read (deserialize) an object from a resource file packaged with the `fastsim-core` crate
    ///
    /// # Arguments:
    ///
    /// * `filepath` - Filepath, relative to the top of the `resources` folder (excluding any relevant prefix), from which to read the object
    #[cfg(feature = "resources")]
<<<<<<< HEAD
    fn from_resource<P: AsRef<Path>>(filepath: P) -> anyhow::Result<Self> {
        let filepath = Path::new(Self::RESOURCE_PREFIX).join(filepath);
=======
    fn from_resource<P: AsRef<Path>>(filepath: P, skip_init: bool) -> anyhow::Result<Self> {
        let filepath = filepath.as_ref();
>>>>>>> 8bd29230
        let extension = filepath
            .extension()
            .and_then(OsStr::to_str)
            .with_context(|| format!("File extension could not be parsed: {filepath:?}"))?;
        let file = crate::resources::RESOURCES_DIR
            .get_file(&filepath)
            .with_context(|| format!("File not found in resources: {filepath:?}"))?;
        Self::from_reader(file.contents(), extension, skip_init)
    }

    /// Write (serialize) an object to a file.
    /// Supported file extensions are listed in [`ACCEPTED_BYTE_FORMATS`](`SerdeAPI::ACCEPTED_BYTE_FORMATS`).
    /// Creates a new file if it does not already exist, otherwise truncates the existing file.
    ///
    /// # Arguments
    ///
    /// * `filepath` - The filepath at which to write the object
    ///
    fn to_file<P: AsRef<Path>>(&self, filepath: P) -> anyhow::Result<()> {
        let filepath = filepath.as_ref();
        let extension = filepath
            .extension()
            .and_then(OsStr::to_str)
            .with_context(|| format!("File extension could not be parsed: {filepath:?}"))?;
        self.to_writer(File::create(filepath)?, extension)
    }

    fn to_writer<W: std::io::Write>(&self, mut wtr: W, format: &str) -> anyhow::Result<()> {
        match format.trim_start_matches('.').to_lowercase().as_str() {
            "yaml" | "yml" => serde_yaml::to_writer(wtr, self)?,
            "json" => serde_json::to_writer(wtr, self)?,
            "toml" => {
                let toml_string = self.to_toml()?;
                wtr.write_all(toml_string.as_bytes())?;
            },
            #[cfg(feature = "bincode")]
            "bin" => bincode::serialize_into(wtr, self)?,
            _ => bail!(
                "Unsupported format {format:?}, must be one of {:?}",
                Self::ACCEPTED_BYTE_FORMATS
            ),
        }
        Ok(())
    }

    /// Read (deserialize) an object from a file.
    /// Supported file extensions are listed in [`ACCEPTED_BYTE_FORMATS`](`SerdeAPI::ACCEPTED_BYTE_FORMATS`).
    ///
    /// # Arguments:
    ///
    /// * `filepath`: The filepath from which to read the object
    ///
    fn from_file<P: AsRef<Path>>(filepath: P, skip_init: bool) -> anyhow::Result<Self> {
        let filepath = filepath.as_ref();
        let extension = filepath
            .extension()
            .and_then(OsStr::to_str)
            .with_context(|| format!("File extension could not be parsed: {filepath:?}"))?;
        let file = File::open(filepath).with_context(|| {
            if !filepath.exists() {
                format!("File not found: {filepath:?}")
            } else {
                format!("Could not open file: {filepath:?}")
            }
        })?;
        Self::from_reader(file, extension, skip_init)
    }

    /// Write (serialize) an object into a string
    ///
    /// # Arguments:
    ///
    /// * `format` - The target format, any of those listed in [`ACCEPTED_STR_FORMATS`](`SerdeAPI::ACCEPTED_STR_FORMATS`)
    ///
    fn to_str(&self, format: &str) -> anyhow::Result<String> {
        match format.trim_start_matches('.').to_lowercase().as_str() {
            "yaml" | "yml" => self.to_yaml(),
            "json" => self.to_json(),
            "toml" => self.to_toml(),
            _ => bail!(
                "Unsupported format {format:?}, must be one of {:?}",
                Self::ACCEPTED_STR_FORMATS
            ),
        }
    }

    /// Read (deserialize) an object from a string
    ///
    /// # Arguments:
    ///
    /// * `contents` - The string containing the object data
    /// * `format` - The source format, any of those listed in [`ACCEPTED_STR_FORMATS`](`SerdeAPI::ACCEPTED_STR_FORMATS`)
    ///
    fn from_str<S: AsRef<str>>(contents: S, format: &str, skip_init: bool) -> anyhow::Result<Self> {
        Ok(
            match format.trim_start_matches('.').to_lowercase().as_str() {
                "yaml" | "yml" => Self::from_yaml(contents, skip_init)?,
                "json" => Self::from_json(contents, skip_init)?,
                "toml" => Self::from_toml(contents, skip_init)?,
                _ => bail!(
                    "Unsupported format {format:?}, must be one of {:?}",
                    Self::ACCEPTED_STR_FORMATS
                ),
            },
        )
    }

    /// Deserialize an object from anything that implements [`std::io::Read`]
    ///
    /// # Arguments:
    ///
    /// * `rdr` - The reader from which to read object data
    /// * `format` - The source format, any of those listed in [`ACCEPTED_BYTE_FORMATS`](`SerdeAPI::ACCEPTED_BYTE_FORMATS`)
    ///
    fn from_reader<R: std::io::Read>(mut rdr: R, format: &str, skip_init: bool) -> anyhow::Result<Self> {
        let mut deserialized: Self = match format.trim_start_matches('.').to_lowercase().as_str() {
            "yaml" | "yml" => serde_yaml::from_reader(rdr)?,
            "json" => serde_json::from_reader(rdr)?,
            "toml" => {
                let mut buf = String::new();
                rdr.read_to_string(&mut buf)?;
                Self::from_toml(buf, skip_init)?
            },
            #[cfg(feature = "bincode")]
            "bin" => bincode::deserialize_from(rdr)?,
            _ => bail!(
                "Unsupported format {format:?}, must be one of {:?}",
                Self::ACCEPTED_BYTE_FORMATS
            ),
        };
        if !skip_init {
            deserialized.init()?;
        }
        Ok(deserialized)
    }

    /// Write (serialize) an object to a JSON string
    fn to_json(&self) -> anyhow::Result<String> {
        Ok(serde_json::to_string(&self)?)
    }

    /// Read (deserialize) an object to a JSON string
    ///
    /// # Arguments
    ///
    /// * `json_str` - JSON-formatted string to deserialize from
    ///
    fn from_json<S: AsRef<str>>(json_str: S, skip_init: bool) -> anyhow::Result<Self> {
        let mut json_de: Self = serde_json::from_str(json_str.as_ref())?;
        if !skip_init {
            json_de.init()?;
        }
        Ok(json_de)
    }

    /// Write (serialize) an object to a YAML string
    fn to_yaml(&self) -> anyhow::Result<String> {
        Ok(serde_yaml::to_string(&self)?)
    }

    /// Read (deserialize) an object from a YAML string
    ///
    /// # Arguments
    ///
    /// * `yaml_str` - YAML-formatted string to deserialize from
    ///
    fn from_yaml<S: AsRef<str>>(yaml_str: S, skip_init: bool) -> anyhow::Result<Self> {
        let mut yaml_de: Self = serde_yaml::from_str(yaml_str.as_ref())?;
        if !skip_init {
            yaml_de.init()?;
        }
        Ok(yaml_de)
    }

    fn to_toml(&self) -> anyhow::Result<String> {
        Ok(toml::to_string(&self)?)
    }

    fn from_toml<S: AsRef<str>>(toml_str: S, skip_init: bool) -> anyhow::Result<Self> {
        let mut toml_de: Self = toml::from_str(toml_str.as_ref())?;
        if !skip_init {
            toml_de.init()?;
        }
        Ok(toml_de)
    }

    /// Write (serialize) an object to bincode-encoded bytes
    #[cfg(feature = "bincode")]
    fn to_bincode(&self) -> anyhow::Result<Vec<u8>> {
        Ok(bincode::serialize(&self)?)
    }

    /// Read (deserialize) an object from bincode-encoded bytes
    ///
    /// # Arguments
    ///
    /// * `encoded` - Encoded bytes to deserialize from
    ///
    #[cfg(feature = "bincode")]
    fn from_bincode(encoded: &[u8], skip_init: bool) -> anyhow::Result<Self> {
        let mut bincode_de: Self = bincode::deserialize(encoded)?;
        if !skip_init {
            bincode_de.init()?;
        }
        Ok(bincode_de)
    }

    /// Instantiates an object from a url.  Accepts yaml and json file types  
    /// # Arguments  
    /// - url: URL (either as a string or url type) to object  
    /// Note: The URL needs to be a URL pointing directly to a file, for example
    /// a raw github URL.
    fn from_url<S: AsRef<str>>(url: S, skip_init: bool) -> anyhow::Result<Self> {
        let url = url::Url::parse(url.as_ref())?;
        let format = url
            .path_segments()
            .and_then(|segments| segments.last())
            .and_then(|filename| Path::new(filename).extension())
            .and_then(OsStr::to_str)
            .with_context(|| "Could not parse file format from URL: {url:?}")?;
        let response = ureq::get(url.as_ref()).call()?.into_reader();
        Self::from_reader(response, format, skip_init)
    }

    /// Takes an instantiated Rust object and saves it in the FASTSim data directory in
    /// a rust_objects folder.  
    /// WARNING: If there is a file already in the data subdirectory with the
    /// same name, it will be replaced by the new file.  
    /// # Arguments  
    /// - self (rust object)  
    /// - file_path: path to file within subdirectory. If only the file name is
    /// listed, file will sit directly within the subdirectory of
    /// the FASTSim data directory. If a path is given, the file will live
    /// within the path specified, within the subdirectory CACHE_FOLDER of the
    /// FASTSim data directory.
    #[cfg(feature = "default")]
    fn to_cache<P: AsRef<Path>>(&self, file_path: P) -> anyhow::Result<()> {
        let file_name = file_path
            .as_ref()
            .file_name()
            .with_context(|| "Could not determine file name")?
            .to_str()
            .context("Could not determine file name.")?;
        let file_path_internal = file_path
            .as_ref()
            .to_str()
            .context("Could not determine file name.")?;
        let subpath = if file_name == file_path_internal {
            PathBuf::from(Self::CACHE_FOLDER)
        } else {
            Path::new(Self::CACHE_FOLDER).join(
                file_path_internal
                    .strip_suffix(file_name)
                    .context("Could not determine path to subdirectory.")?,
            )
        };
        let data_subdirectory = create_project_subdir(subpath)
            .with_context(|| "Could not find or build Fastsim data subdirectory.")?;
        let file_path = data_subdirectory.join(file_name);
        self.to_file(file_path)
    }

    /// Instantiates a Rust object from the subdirectory within the FASTSim data
    /// directory corresponding to the Rust Object ("vehices" for a RustVehice,
    /// "cycles" for a RustCycle, and the root folder of the data directory for
    /// all other objects).  
    /// # Arguments  
    /// - file_path: subpath to object, including file name, within subdirectory.
    ///   If the file sits directly in the subdirectory, this will just be the
    ///   file name.  
    /// Note: This function will work for all objects cached using the
    /// to_cache() method. If a file has been saved manually to a different
    /// subdirectory than the correct one for the object type (for instance a
    /// RustVehicle saved within a subdirectory other than "vehicles" using the
    /// utils::url_to_cache() function), then from_cache() will not be able to
    /// find and instantiate the object. Instead, use the from_file method, and
    /// use the utils::path_to_cache() to find the FASTSim data directory
    /// location if needed.
    #[cfg(feature = "default")]
    fn from_cache<P: AsRef<Path>>(file_path: P, skip_init: bool) -> anyhow::Result<Self> {
        let full_file_path = Path::new(Self::CACHE_FOLDER).join(file_path);
        let path_including_directory = path_to_cache()?.join(full_file_path);
        Self::from_file(path_including_directory, skip_init)
    }
}

pub trait ApproxEq<Rhs = Self> {
    fn approx_eq(&self, other: &Rhs, tol: f64) -> bool;
}

macro_rules! impl_approx_eq_for_strict_eq_types {
    ($($strict_eq_type: ty),*) => {
        $(
            impl ApproxEq for $strict_eq_type {
                fn approx_eq(&self, other: &$strict_eq_type, _tol: f64) -> bool {
                    return self == other;
                }
            }
        )*
    }
}

impl_approx_eq_for_strict_eq_types!(
    u8, u16, u32, u64, u128, usize, i8, i16, i32, i64, i128, isize, bool, &str, String
);

macro_rules! impl_approx_eq_for_floats {
    ($($float_type: ty),*) => {
        $(
            impl ApproxEq for $float_type {
                fn approx_eq(&self, other: &$float_type, tol: f64) -> bool {
                    return (((other - self) / (self + other)).abs() as f64) < tol || ((other - self).abs() as f64) < tol;
                }
            }
        )*
    }
}

impl_approx_eq_for_floats!(f32, f64);

impl<T> ApproxEq for Vec<T>
where
    T: ApproxEq,
{
    fn approx_eq(&self, other: &Vec<T>, tol: f64) -> bool {
        return self
            .iter()
            .zip(other.iter())
            .all(|(x, y)| x.approx_eq(y, tol));
    }
}

impl<T> ApproxEq for Array1<T>
where
    T: ApproxEq + std::clone::Clone,
{
    fn approx_eq(&self, other: &Array1<T>, tol: f64) -> bool {
        self.to_vec().approx_eq(&other.to_vec(), tol)
    }
}

impl<T> ApproxEq for Option<T>
where
    T: ApproxEq,
{
    fn approx_eq(&self, other: &Option<T>, tol: f64) -> bool {
        if self.is_none() && other.is_none() {
            true
        } else if self.is_some() && other.is_some() {
            self.as_ref()
                .unwrap()
                .approx_eq(other.as_ref().unwrap(), tol)
        } else {
            false
        }
    }
}

impl<K, V, S> ApproxEq for HashMap<K, V, S>
where
    K: Eq + std::hash::Hash,
    V: ApproxEq,
    S: std::hash::BuildHasher,
{
    fn approx_eq(&self, other: &HashMap<K, V, S>, tol: f64) -> bool {
        if self.len() != other.len() {
            return false;
        }
        return self
            .iter()
            .all(|(key, value)| other.get(key).map_or(false, |v| value.approx_eq(v, tol)));
    }
}

/// This trait was heavily inspired by `ndarray-stats` crate
pub trait IterMaxMin<A: PartialOrd> {
    fn max(&self) -> anyhow::Result<&A>;
    fn min(&self) -> anyhow::Result<&A>;
}

#[allow(clippy::manual_try_fold)] // `try_fold` is apparently not implemented
impl IterMaxMin<f64> for Array1<f64> {
    fn max(&self) -> anyhow::Result<&f64> {
        let first = self.first().ok_or(anyhow!("empty input"))?;
        self.fold(Ok(first), |acc, elem| {
            let acc = acc?;
            match elem.partial_cmp(acc).ok_or(anyhow!("undefined order"))? {
                cmp::Ordering::Greater => Ok(elem),
                _ => Ok(acc),
            }
        })
    }
    fn min(&self) -> anyhow::Result<&f64> {
        let first = self.first().ok_or(anyhow!("empty input"))?;
        self.fold(Ok(first), |acc, elem| {
            let acc = acc?;
            match elem.partial_cmp(acc).ok_or(anyhow!("undefined order"))? {
                cmp::Ordering::Less => Ok(elem),
                _ => Ok(acc),
            }
        })
    }
}<|MERGE_RESOLUTION|>--- conflicted
+++ resolved
@@ -3,16 +3,10 @@
 use ureq;
 
 pub trait SerdeAPI: Serialize + for<'a> Deserialize<'a> {
-<<<<<<< HEAD
-    const ACCEPTED_BYTE_FORMATS: &'static [&'static str] = &["yaml", "json", "bin"];
-    const ACCEPTED_STR_FORMATS: &'static [&'static str] = &["yaml", "json"];
+    const ACCEPTED_BYTE_FORMATS: &'static [&'static str] = &["yaml", "json", "toml", "bin"];
+    const ACCEPTED_STR_FORMATS: &'static [&'static str] = &["yaml", "json", "toml"];
     const RESOURCE_PREFIX: &'static str = "";
     const CACHE_FOLDER: &'static str = "";
-=======
-    const ACCEPTED_BYTE_FORMATS: &'static [&'static str] = &["yaml", "json", "toml", "bin"];
-    const ACCEPTED_STR_FORMATS: &'static [&'static str] = &["yaml", "json", "toml"];
-    const CACHE_FOLDER: &'static str = &"";
->>>>>>> 8bd29230
 
     /// Specialized code to execute upon initialization
     fn init(&mut self) -> anyhow::Result<()> {
@@ -25,13 +19,8 @@
     ///
     /// * `filepath` - Filepath, relative to the top of the `resources` folder (excluding any relevant prefix), from which to read the object
     #[cfg(feature = "resources")]
-<<<<<<< HEAD
     fn from_resource<P: AsRef<Path>>(filepath: P) -> anyhow::Result<Self> {
         let filepath = Path::new(Self::RESOURCE_PREFIX).join(filepath);
-=======
-    fn from_resource<P: AsRef<Path>>(filepath: P, skip_init: bool) -> anyhow::Result<Self> {
-        let filepath = filepath.as_ref();
->>>>>>> 8bd29230
         let extension = filepath
             .extension()
             .and_then(OsStr::to_str)
