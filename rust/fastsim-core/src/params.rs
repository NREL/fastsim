--- conflicted
+++ resolved
@@ -51,13 +51,9 @@
     pub orphaned: bool,
 }
 
-<<<<<<< HEAD
+impl SerdeAPI for PhysicalProperties {}
+
 impl Default for PhysicalProperties {
-=======
-impl SerdeAPI for RustPhysicalProperties {}
-
-impl Default for RustPhysicalProperties {
->>>>>>> e0eb6a44
     fn default() -> Self {
         let air_density_kg_per_m3: f64 = 1.2;
         let a_grav_mps2: f64 = 9.81;
