//! Module containing vehicle struct and related functions.
// crate local
use crate::cycle::{RustCycle, RustCycleCache};
use crate::imports::*;
use crate::params::RustPhysicalProperties;
use crate::proc_macros::add_pyo3_api;
#[cfg(feature = "pyo3")]
use crate::pyo3imports::*;
use crate::vehicle::*;
pub mod cyc_mods;
pub mod simdrive_impl;
pub mod simdrive_iter;

#[derive(Serialize, Deserialize, Debug, Clone, PartialEq)]
#[add_pyo3_api(
    pub fn __getnewargs__(&self) {
        todo!();
    }
)]
/// Struct containing time trace data
pub struct RustSimDriveParams {
    /// if true, accuracy will be favored over performance for grade per step estimates
    /// Specifically, for performance, grade for a step will be assumed to be the grade
    /// looked up at step start distance. For accuracy, the actual elevations will be
    /// used. This distinciton only makes a difference for CAV maneuvers.
    pub favor_grade_accuracy: bool,
    /// if true, missed trace correction is active, default = False.  If missed
    /// trace correction is active, time step will be "dilated" to be long enough for
    /// vehicle to "catch up" with trace.
    pub missed_trace_correction: bool,
    /// maximum time dilation factor to "catch up" with trace -- e.g. 1.0 means 100% increase in step size
    pub max_time_dilation: f64,
    /// minimum time dilation margin to let trace "catch up" -- e.g. -0.5 means 50% reduction in step size
    pub min_time_dilation: f64,
    /// convergence criteria for time dilation in iterating on time step size to achieve distance parity
    pub time_dilation_tol: f64,
    /// number of iterations to achieve time dilation correction
    pub max_trace_miss_iters: u32,
<<<<<<< HEAD
    /// threshold for triggering warning log message if vehicle speed deficit
    /// relative to prescribed speed exceeds this amount
    pub trace_miss_speed_mps_tol: f64,
    /// threshold for triggering warning log message if achieved elapsed time
    /// relative to prescribed elapsed time exceeds this fractional amount
    pub trace_miss_time_tol: f64,
    /// threshold for triggering warning log message if achieved distance
    /// relative to prescribed distance exceeds this fractional amount
=======
    /// threshold of error in speed [m/s] that triggers warning
    pub trace_miss_speed_mps_tol: f64,
    /// threshold for printing warning when time dilation is active
    pub trace_miss_time_tol: f64,
    /// threshold of fractional eror in distance that triggers warning
>>>>>>> c7478844
    pub trace_miss_dist_tol: f64,
    /// max allowable number of HEV SOC iterations
    pub sim_count_max: usize,
    /// newton solver gain
    pub newton_gain: f64,
    /// newton solver max iterations
    pub newton_max_iter: u32,
    /// newton solver tolerance
    pub newton_xtol: f64,
    /// tolerance for energy audit error warning, i.e. 0.1%
    pub energy_audit_error_tol: f64,
    // Eco-Coasting Maneuver Parameters
    /// if true, coasting to stops are allowed
    pub coast_allow: bool,
    /// if true, coasting vehicle can eclipse the shadow trace (i.e., reference vehicle in front)
    pub coast_allow_passing: bool,
    /// maximum allowable speed under coast (m/s)
    pub coast_max_speed_m_per_s: f64,
    /// acceleration assumed during braking for coast maneuvers (m/s2). note: should be negative
    pub coast_brake_accel_m_per_s2: f64,
    /// speed when friction braking will initiate during coasting maneuvers (m/s)
    pub coast_brake_start_speed_m_per_s: f64,
    /// initiates coast when vehicle hits this speed if > 0; this is mainly for forceing coasting to initiate for testing. (m/s)
    pub coast_start_speed_m_per_s: f64,
    /// "look-ahead" time for speed changes to be considered to feature coasting to hit a given stopping distance mark (s)
    pub coast_time_horizon_for_adjustment_s: f64,
    // IDM - Intelligent Driver Model, Adaptive Cruise Control version
    /// if true, initiates the IDM - Intelligent Driver Model, Adaptive Cruise Control version
    pub idm_allow: bool,
    /// IDM algorithm: desired speed (m/s)
    pub idm_v_desired_m_per_s: f64,
    /// IDM algorithm: headway time desired to vehicle in front (s)
    pub idm_dt_headway_s: f64,
    /// IDM algorithm: minimum desired gap between vehicle and lead vehicle (m)
    pub idm_minimum_gap_m: f64,
    /// IDM algorithm: delta parameter
    pub idm_delta: f64,
    /// IDM algorithm: acceleration parameter
    pub idm_accel_m_per_s2: f64,
    /// IDM algorithm: deceleration parameter
    pub idm_decel_m_per_s2: f64,
    /// IDM algorithm: a way to specify desired speed by course distance
    /// traveled. Can simulate changing speed limits over a driving cycle
    /// optional list of (distance (m), desired speed (m/s))
    pub idm_v_desired_in_m_per_s_by_distance_m: Option<Vec<(f64, f64)>>,
    // Other, Misc.
    /// EPA fuel economy adjustment parameters; maximum EPA adjustment factor
    pub max_epa_adj: f64,
    #[serde(skip)]
    pub orphaned: bool,
}

impl SerdeAPI for RustSimDriveParams {}

impl Default for RustSimDriveParams {
    fn default() -> Self {
        // if True, accuracy will be favored over performance for grade per step estimates
        // Specifically, for performance, grade for a step will be assumed to be the grade
        // looked up at step start distance. For accuracy, the actual elevations will be
        // used. This distinciton only makes a difference for CAV maneuvers.
        let favor_grade_accuracy = true;
        // if true, missed trace correction is active, default = false
        let missed_trace_correction = false;
        // maximum time dilation factor to "catch up" with trace -- e.g. 1.0 means 100% increase in step size
        let max_time_dilation = 1.0;
        // minimum time dilation margin to let trace "catch up" -- e.g. -0.5 means 50% reduction in step size
        let min_time_dilation = -0.5;
        let time_dilation_tol = 5e-4; // convergence criteria for time dilation
        let max_trace_miss_iters = 5; // number of iterations to achieve time dilation correction
        let trace_miss_speed_mps_tol = 1.0; // # threshold of error in speed [m/s] that triggers warning
        let trace_miss_time_tol = 1e-3; // threshold for printing warning when time dilation is active
        let trace_miss_dist_tol = 1e-3; // threshold of fractional eror in distance that triggers warning
        let sim_count_max = 30; // max allowable number of HEV SOC iterations
        let newton_gain = 0.9; // newton solver gain
        let newton_max_iter = 100; // newton solver max iterations
        let newton_xtol = 1e-9; // newton solver tolerance
        let energy_audit_error_tol = 0.002; // tolerance for energy audit error warning, i.e. 0.1%
                                            // Coasting
        let coast_allow = false;
        let coast_allow_passing = false;
        let coast_max_speed_m_per_s = 40.0;
        let coast_brake_accel_m_per_s2 = -2.5;
        let coast_brake_start_speed_m_per_s = 7.5;
        let coast_start_speed_m_per_s = 0.0; // m/s, if > 0, initiates coast when vehicle hits this speed; mostly for testing
        let coast_time_horizon_for_adjustment_s = 20.0;
        // Following
        let idm_allow = false;
        // IDM - Intelligent Driver Model, Adaptive Cruise Control version
        let idm_v_desired_m_per_s = 33.33;
        let idm_dt_headway_s = 1.0;
        let idm_minimum_gap_m = 2.0;
        let idm_delta = 4.0;
        let idm_accel_m_per_s2 = 1.0;
        let idm_decel_m_per_s2 = 1.5;
        let idm_v_desired_in_m_per_s_by_distance_m = None;
        // EPA fuel economy adjustment parameters
        let max_epa_adj = 0.3; // maximum EPA adjustment factor
        Self {
            favor_grade_accuracy,
            missed_trace_correction,
            max_time_dilation,
            min_time_dilation,
            time_dilation_tol,
            max_trace_miss_iters,
            trace_miss_speed_mps_tol,
            trace_miss_time_tol,
            trace_miss_dist_tol,
            sim_count_max,
            newton_gain,
            newton_max_iter,
            newton_xtol,
            energy_audit_error_tol,
            coast_allow,
            coast_allow_passing,
            coast_max_speed_m_per_s,
            coast_brake_accel_m_per_s2,
            coast_brake_start_speed_m_per_s,
            coast_start_speed_m_per_s,
            coast_time_horizon_for_adjustment_s,
            idm_allow,
            idm_v_desired_m_per_s,
            idm_dt_headway_s,
            idm_minimum_gap_m,
            idm_delta,
            idm_accel_m_per_s2,
            idm_decel_m_per_s2,
            idm_v_desired_in_m_per_s_by_distance_m,
            max_epa_adj,
            orphaned: false,
        }
    }
}

#[derive(Serialize, Deserialize, Debug, Clone, PartialEq)]
#[add_pyo3_api(
    /// method for instantiating SimDriveRust
    #[new]
    pub fn __new__(cyc: RustCycle, veh: RustVehicle) -> Self {
        Self::new(cyc, veh)
    }

    pub fn __getnewargs__(&self) {
        todo!();
    }

    // wrappers for core methods

    #[pyo3(name = "gap_to_lead_vehicle_m")]
    /// Provides the gap-with lead vehicle from start to finish
    pub fn gap_to_lead_vehicle_m_py(&self) -> anyhow::Result<Vec<f64>> {
        Ok(self.gap_to_lead_vehicle_m().to_vec())
    }

    #[pyo3(name = "sim_drive")]
    /// Initialize and run sim_drive_walk as appropriate for vehicle attribute vehPtType.
    /// Arguments
    /// ------------
    /// init_soc: initial SOC for electrified vehicles.
    /// aux_in_kw: aux_in_kw override.  Array of same length as cyc.time_s.
    ///     Default of None causes veh.aux_kw to be used.
    pub fn sim_drive_py(
        &mut self,
        init_soc: Option<f64>,
        aux_in_kw_override: Option<Vec<f64>>,
    ) -> anyhow::Result<()> {
        let aux_in_kw_override = aux_in_kw_override.map(Array1::from);
        self.sim_drive(init_soc, aux_in_kw_override)
    }

    /// Receives second-by-second cycle information, vehicle properties,
    /// and an initial state of charge and runs sim_drive_step to perform a
    /// backward facing powertrain simulation. Method 'sim_drive' runs this
    /// iteratively to achieve correct SOC initial and final conditions, as
    /// needed.
    ///
    /// Arguments
    /// ------------
    /// init_soc (optional): initial battery state-of-charge (SOC) for electrified vehicles
    /// aux_in_kw: aux_in_kw override.  Array of same length as cyc.time_s.
    ///         None causes veh.aux_kw to be used.
    pub fn sim_drive_walk(
        &mut self,
        init_soc: f64,
        aux_in_kw_override: Option<Vec<f64>>,
    ) -> anyhow::Result<()> {
        let aux_in_kw_override = aux_in_kw_override.map(Array1::from);
        self.walk(init_soc, aux_in_kw_override)
    }

    /// Sets the intelligent driver model parameters for an eco-cruise driving trajectory.
    /// This is a convenience method instead of setting the sim_params.idm* parameters yourself.
    /// - by_microtrip: bool, if True, target speed is set by microtrip, else by cycle
    /// - extend_fraction: float, the fraction of time to extend the cycle to allow for catch-up
    ///     of the following vehicle
    /// - blend_factor: float, a value between 0 and 1; only used of by_microtrip is True, blends
    ///     between microtrip average speed and microtrip average speed when moving. Must be
    ///     between 0 and 1 inclusive
    pub fn activate_eco_cruise(
        &mut self,
        by_microtrip: Option<bool>,
        extend_fraction: Option<f64>,
        blend_factor: Option<f64>,
        min_target_speed_m_per_s: Option<f64>,
    ) -> anyhow::Result<()> {
        let by_microtrip = by_microtrip.unwrap_or(false);
        let extend_fraction = extend_fraction.unwrap_or(0.1);
        let blend_factor = blend_factor.unwrap_or(0.0);
        let min_target_speed_m_per_s = min_target_speed_m_per_s.unwrap_or(8.0);
            self.activate_eco_cruise_rust(
                by_microtrip, extend_fraction, blend_factor, min_target_speed_m_per_s)
    }

    #[pyo3(name = "init_for_step")]
    /// This is a specialty method which should be called prior to using
    /// sim_drive_step in a loop.
    /// Arguments
    /// ------------
    /// init_soc: initial battery state-of-charge (SOC) for electrified vehicles
    /// aux_in_kw: aux_in_kw override.  Array of same length as cyc.time_s.
    ///         Default of None causes veh.aux_kw to be used.
    pub fn init_for_step_py(
        &mut self,
        init_soc:f64,
        aux_in_kw_override: Option<Vec<f64>>
    ) -> anyhow::Result<()> {
        let aux_in_kw_override = aux_in_kw_override.map(Array1::from);
        self.init_for_step(init_soc, aux_in_kw_override)
    }

    /// Step through 1 time step.
    pub fn sim_drive_step(&mut self) -> anyhow::Result<()> {
        self.step()
    }

    #[pyo3(name = "solve_step")]
    /// Perform all the calculations to solve 1 time step.
    pub fn solve_step_py(&mut self, i: usize) -> anyhow::Result<()> {
        self.solve_step(i)
    }

    #[pyo3(name = "set_misc_calcs")]
    /// Sets misc. calculations at time step 'i'
    /// Arguments:
    /// ----------
    /// i: index of time step
    pub fn set_misc_calcs_py(&mut self, i: usize) -> anyhow::Result<()> {
        self.set_misc_calcs(i)
    }

    #[pyo3(name = "set_comp_lims")]
    // Calculate actual speed achieved if vehicle hardware cannot achieve trace speed.
    // Arguments
    // ------------
    // i: index of time step
    pub fn set_comp_lims_py(&mut self, i: usize) -> anyhow::Result<()> {
        self.set_comp_lims(i)
    }

    #[pyo3(name = "set_power_calcs")]
    /// Calculate power requirements to meet cycle and determine if
    /// cycle can be met.
    /// Arguments
    /// ------------
    /// i: index of time step
    pub fn set_power_calcs_py(&mut self, i: usize) -> anyhow::Result<()> {
        self.set_power_calcs(i)
    }

    #[pyo3(name = "set_ach_speed")]
    // Calculate actual speed achieved if vehicle hardware cannot achieve trace speed.
    // Arguments
    // ------------
    // i: index of time step
    pub fn set_ach_speed_py(&mut self, i: usize) -> anyhow::Result<()> {
        self.set_ach_speed(i)
    }

    #[pyo3(name = "set_hybrid_cont_calcs")]
    /// Hybrid control calculations.
    /// Arguments
    /// ------------
    /// i: index of time step
    pub fn set_hybrid_cont_calcs_py(&mut self, i: usize) -> anyhow::Result<()> {
        self.set_hybrid_cont_calcs(i)
    }

    #[pyo3(name = "set_fc_forced_state")]
    /// Calculate control variables related to engine on/off state
    /// Arguments
    /// ------------
    /// i: index of time step
    /// `_py` extension is needed to avoid name collision with getter/setter methods
    pub fn set_fc_forced_state_py(&mut self, i: usize) -> anyhow::Result<()> {
        self.set_fc_forced_state_rust(i)
    }

    #[pyo3(name = "set_hybrid_cont_decisions")]
    /// Hybrid control decisions.
    /// Arguments
    /// ------------
    /// i: index of time step
    pub fn set_hybrid_cont_decisions_py(&mut self, i: usize) -> anyhow::Result<()> {
        self.set_hybrid_cont_decisions(i)
    }

    #[pyo3(name = "set_fc_power")]
    /// Sets power consumption values for the current time step.
    /// Arguments
    /// ------------
    /// i: index of time step
    pub fn set_fc_power_py(&mut self, i: usize) -> anyhow::Result<()> {
        self.set_fc_power(i)
    }

    #[pyo3(name = "set_time_dilation")]
    /// Sets the time dilation for the current step.
    /// Arguments
    /// ------------
    /// i: index of time step
    pub fn set_time_dilation_py(&mut self, i: usize) -> anyhow::Result<()> {
        self.set_time_dilation(i)
    }

    #[pyo3(name = "set_post_scalars")]
    /// Sets scalar variables that can be calculated after a cycle is run.
    /// This includes mpgge, various energy metrics, and others
    pub fn set_post_scalars_py(&mut self) -> anyhow::Result<()> {
        self.set_post_scalars()
    }

    #[pyo3(name = "len")]
    pub fn len_py(&self) -> usize {
        self.len()
    }

    #[pyo3(name = "is_empty")]
    pub fn is_empty_py(&self) -> bool {
        self.is_empty()
    }

    #[getter]
    pub fn get_fs_cumu_mj_out_ach(&self) -> Pyo3ArrayF64 {
        Pyo3ArrayF64::new(ndarrcumsum(&(&self.fs_kw_out_ach * self.cyc.dt_s() * 1e-3)))
    }
    #[getter]
    pub fn get_fc_cumu_mj_out_ach(&self) -> Pyo3ArrayF64 {
        Pyo3ArrayF64::new(ndarrcumsum(&(&self.fc_kw_out_ach * self.cyc.dt_s() * 1e-3)))
    }
)]
pub struct RustSimDrive {
    pub hev_sim_count: usize,
    #[api(has_orphaned)]
    pub veh: RustVehicle,
    #[api(has_orphaned)]
    pub cyc: RustCycle,
    #[api(has_orphaned)]
    pub cyc0: RustCycle,
    #[api(has_orphaned)]
    pub sim_params: RustSimDriveParams,
    #[serde(skip)]
    #[api(has_orphaned)]
    pub props: RustPhysicalProperties,
    pub i: usize, // 1 # initialize step counter for possible use outside sim_drive_walk()
    /// Current maximum fuel storage output power,
    /// considering `veh.fs_max_kw` and transient limit,
    /// as determined by achieved fuel storage power output and `veh.fs_secs_to_peak_pwr`
    pub cur_max_fs_kw_out: Array1<f64>,
    /// Transient fuel converter output power limit,
    /// as determined by achieved fuel converter power output, `veh.fc_max_kw`, and `veh.fs_secs_to_peak_pwr`
    pub fc_trans_lim_kw: Array1<f64>,
    /// Current maximum fuel converter output power,
    /// considering `veh.fc_max_kw` and transient limit `fc_trans_lim_kw`
    pub cur_max_fc_kw_out: Array1<f64>,
    /// ESS discharging power limit,
    /// considering remaining ESS energy and ESS efficiency
    pub ess_cap_lim_dischg_kw: Array1<f64>,
    /// Current maximum ESS output power,
    /// considering `ess_cap_lim_dischg_kw` and `veh.ess_max_kw`
    pub cur_ess_max_kw_out: Array1<f64>,
    /// Current maximum electrical power that can go toward propulsion,
    /// `cur_max_elec_kw` limited by the maximum theoretical motor input power `veh.mc_max_elec_in_kw`
    pub cur_max_avail_elec_kw: Array1<f64>,
    /// ESS charging power limit,
    /// considering unused energy capacity and ESS efficiency
    pub ess_cap_lim_chg_kw: Array1<f64>,
    /// ESS charging power limit,
    /// considering `ess_cap_lim_chg_kw` and `veh.ess_max_kw`
    pub cur_max_ess_chg_kw: Array1<f64>,
    /// Current maximum electrical power that can go toward propulsion:
    /// if FCEV, equal to `cur_max_fc_kw_out` + `cur_max_roadway_chg_kw` + `cur_ess_max_kw_out` - `aux_in_kw`,
    /// otherwise equal to `cur_max_roadway_chg_kw` + `cur_ess_max_kw_out` - `aux_in_kw`
    pub cur_max_elec_kw: Array1<f64>,
    pub mc_elec_in_lim_kw: Array1<f64>,
    /// Transient electric motor output power limit,
    /// as determined by achieved motor mechanical power output, `veh.mc_max_kw`, and `veh.ms_secs_to_peak_pwr`
    pub mc_transi_lim_kw: Array1<f64>,
    pub cur_max_mc_kw_out: Array1<f64>,
    pub ess_lim_mc_regen_perc_kw: Array1<f64>,
    /// ESS limit on electricity regeneration,
    /// considering `veh.mc_max_kw`, or `cur_max_ess_chg_kw` and motor efficiency
    pub cur_max_mech_mc_kw_in: Array1<f64>,
    pub cur_max_trans_kw_out: Array1<f64>,
    /// Required tractive power to meet cycle,
    /// equal to `drag_kw` + `accel_kw` + `ascent_kw`
    pub cyc_trac_kw_req: Array1<f64>,
    pub cur_max_trac_kw: Array1<f64>,
    pub spare_trac_kw: Array1<f64>,
    pub cyc_whl_rad_per_sec: Array1<f64>,
    /// Power to change wheel rotational speed,
    /// calculated with `veh.wheel_inertia_kg_m2` and `veh.num_wheels`
    pub cyc_tire_inertia_kw: Array1<f64>,
    /// Required power to wheels to meet cycle,
    /// equal to `cyc_trac_kw_req` + `rr_kw` + `cyc_tire_inertia_kw`
    pub cyc_whl_kw_req: Array1<f64>,
    pub regen_contrl_lim_kw_perc: Array1<f64>,
    pub cyc_regen_brake_kw: Array1<f64>,
    /// Power lost to friction braking,
    /// only nonzero when `cyc_whl_kw_req` is negative and regenerative braking cannot provide enough braking,
    pub cyc_fric_brake_kw: Array1<f64>,
    /// Required transmission output power to meet cycle,
    /// equal to `cyc_whl_kw_req` + `cyc_fric_brake_kw`
    pub cyc_trans_kw_out_req: Array1<f64>,
    /// `true` if `cyc_trans_kw_out_req` <= `cur_max_trans_kw_out`
    pub cyc_met: Array1<bool>,
    /// Achieved transmission output power,
    /// either `cyc_trans_kw_out_req` if cycle is met,
    /// or `cur_max_trans_kw_out` if it is not
    pub trans_kw_out_ach: Array1<f64>,
    /// Achieved transmission input power, accounting for `veh.trans_eff`
    pub trans_kw_in_ach: Array1<f64>,
    pub cur_soc_target: Array1<f64>,
    pub min_mc_kw_2help_fc: Array1<f64>,
    /// Achieved electric motor mechanical output power to transmission
    pub mc_mech_kw_out_ach: Array1<f64>,
    /// Achieved electric motor electrical input power,
    /// accounting for electric motor efficiency
    pub mc_elec_kw_in_ach: Array1<f64>,
    /// Auxiliary power load,
    /// optionally overridden with an input array,
    /// or if aux loads are forced to go through alternator (when `veh.no_elec_aux` is `true`) equal to `veh.aux_kw` / `veh.alt_eff`
    /// otherwise equal to `veh.aux_kw`
    pub aux_in_kw: Array1<f64>,
    pub impose_coast: Array1<bool>,
    pub roadway_chg_kw_out_ach: Array1<f64>,
    pub min_ess_kw_2help_fc: Array1<f64>,
    pub ess_kw_out_ach: Array1<f64>,
    pub fc_kw_out_ach: Array1<f64>,
    pub fc_kw_out_ach_pct: Array1<f64>,
    pub fc_kw_in_ach: Array1<f64>,
    pub fs_kw_out_ach: Array1<f64>,
    pub fs_kwh_out_ach: Array1<f64>,
    pub ess_cur_kwh: Array1<f64>,
    /// Current ESS state of charge,
    /// multiply by `veh.ess_max_kwh` to calculate remaining ESS energy
    pub soc: Array1<f64>,
    pub regen_buff_soc: Array1<f64>,
    pub ess_regen_buff_dischg_kw: Array1<f64>,
    pub max_ess_regen_buff_chg_kw: Array1<f64>,
    pub ess_accel_buff_chg_kw: Array1<f64>,
    pub accel_buff_soc: Array1<f64>,
    pub max_ess_accell_buff_dischg_kw: Array1<f64>,
    pub ess_accel_regen_dischg_kw: Array1<f64>,
    pub mc_elec_in_kw_for_max_fc_eff: Array1<f64>,
    /// Electrical power requirement for all-electric operation,
    /// only applicable if vehicle has electrified powertrain,
    /// equal to `aux_in_kw` + `trans_kw_in_ach` / motor efficiency
    pub elec_kw_req_4ae: Array1<f64>,
    pub can_pwr_all_elec: Array1<bool>,
    pub desired_ess_kw_out_for_ae: Array1<f64>,
    pub ess_ae_kw_out: Array1<f64>,
    /// Charging power received from electric roadway (er), if enabled,
    /// for all electric (ae) operation.
    pub er_ae_kw_out: Array1<f64>,
    pub ess_desired_kw_4fc_eff: Array1<f64>,
    pub ess_kw_if_fc_req: Array1<f64>,
    pub cur_max_mc_elec_kw_in: Array1<f64>,
    pub fc_kw_gap_fr_eff: Array1<f64>,
    pub er_kw_if_fc_req: Array1<f64>,
    pub mc_elec_kw_in_if_fc_req: Array1<f64>,
    pub mc_kw_if_fc_req: Array1<f64>,
    pub fc_forced_on: Array1<bool>,
    pub fc_forced_state: Array1<u32>,
    /// Power the motor (mc) must provide if the engine (fc) is being
    /// forced on. If the engine just turned on and triggers a regen
    /// event, it'll be negative.
    pub mc_mech_kw_4forced_fc: Array1<f64>,
    pub fc_time_on: Array1<f64>,
    pub prev_fc_time_on: Array1<f64>,
    pub mps_ach: Array1<f64>,
    pub mph_ach: Array1<f64>,
    pub dist_m: Array1<f64>,
    pub dist_mi: Array1<f64>,
    pub high_acc_fc_on_tag: Array1<bool>,
    pub reached_buff: Array1<bool>,
    pub max_trac_mps: Array1<f64>,
    pub add_kwh: Array1<f64>,
    pub dod_cycs: Array1<f64>,
    pub ess_perc_dead: Array1<f64>,
    /// Power lost to aerodynamic drag according to the drag equation, `1/2 * rho * Cd * A * v_avg³ / 1000`
    pub drag_kw: Array1<f64>,
    pub ess_loss_kw: Array1<f64>,
    /// Power to accelerate, `veh.veh_kg * (v_current² - v_prev²)/2 / dt / 1000`
    pub accel_kw: Array1<f64>,
    /// Power expended to ascend a grade, `sin(atan(grade)) * props.a_grav_mps2 * veh.veh_kg * v_avg / 1000`
    pub ascent_kw: Array1<f64>,
    /// Power lost to rolling resistance, `normal force * veh.wheel_rr_coef * v_avg / 1000`,
    /// with normal force calculated as `cos(atan(grade)) * veh.veh_kg * props.a_grav_mps2`
    pub rr_kw: Array1<f64>,
    pub cur_max_roadway_chg_kw: Array1<f64>,
    pub trace_miss_iters: Array1<u32>,
    pub newton_iters: Array1<u32>,
    pub fuel_kj: f64,
    pub ess_dischg_kj: f64,
    pub energy_audit_error: f64,
    pub mpgge: f64,
    pub roadway_chg_kj: f64,
    pub battery_kwh_per_mi: f64,
    pub electric_kwh_per_mi: f64,
    pub ess2fuel_kwh: f64,
    pub drag_kj: f64,
    pub ascent_kj: f64,
    pub rr_kj: f64,
    pub brake_kj: f64,
    pub trans_kj: f64,
    pub mc_kj: f64,
    pub ess_eff_kj: f64,
    pub aux_kj: f64,
    pub fc_kj: f64,
    pub net_kj: f64,
    pub ke_kj: f64,
    /// `true` when the vehicle misses the prescribed speed trace
    pub trace_miss: bool,
    /// fractional difference between achieved cumulative distance
    /// and prescribed cumulative distance
    pub trace_miss_dist_frac: f64,
    /// fractional difference between achieved time when trace miss is
    /// and prescribed cumulative distance
    pub trace_miss_time_frac: f64,
    /// Maximum speed by which vehicle's speed falls behind prescribed
    /// speed trace
    pub trace_miss_speed_mps: f64,
    #[serde(skip)]
    pub orphaned: bool,
    pub coast_delay_index: Array1<i32>,
    pub idm_target_speed_m_per_s: Array1<f64>,
    #[serde(skip)]
    pub cyc0_cache: RustCycleCache,
    #[api(skip_get, skip_set)]
    #[serde(skip)]
    aux_in_kw_override: Option<Vec<f64>>,
}

impl SerdeAPI for RustSimDrive {
    fn init(&mut self) -> anyhow::Result<()> {
        self.veh.init()?;
        Ok(())
    }
}

// #[cfg(test)]
// mod tests {
//     use super::*;

//     #[test]
//     fn test_walk() {
//         // CYCLE
//         let cyc = RustCycle::test_cyc();
//         let cycle_length = cyc.len();

//         // VEHICLE

//         let veh = RustVehicle::test_veh();

//         // SIM DRIVE
//         let mut sd = RustSimDrive::__new__(cyc, veh);
//         let init_soc = 0.5;
//         sd.walk(init_soc);

//         let expected_final_i = cycle_length;
//         assert_eq!(sd.i, expected_final_i);
//     }
// }<|MERGE_RESOLUTION|>--- conflicted
+++ resolved
@@ -36,8 +36,7 @@
     pub time_dilation_tol: f64,
     /// number of iterations to achieve time dilation correction
     pub max_trace_miss_iters: u32,
-<<<<<<< HEAD
-    /// threshold for triggering warning log message if vehicle speed deficit
+    /// threshold for triggering warning log message if vehicle speed deficit [m/s]
     /// relative to prescribed speed exceeds this amount
     pub trace_miss_speed_mps_tol: f64,
     /// threshold for triggering warning log message if achieved elapsed time
@@ -45,13 +44,6 @@
     pub trace_miss_time_tol: f64,
     /// threshold for triggering warning log message if achieved distance
     /// relative to prescribed distance exceeds this fractional amount
-=======
-    /// threshold of error in speed [m/s] that triggers warning
-    pub trace_miss_speed_mps_tol: f64,
-    /// threshold for printing warning when time dilation is active
-    pub trace_miss_time_tol: f64,
-    /// threshold of fractional eror in distance that triggers warning
->>>>>>> c7478844
     pub trace_miss_dist_tol: f64,
     /// max allowable number of HEV SOC iterations
     pub sim_count_max: usize,
