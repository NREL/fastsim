//! Module containing implementations for [simdrive](super::simdrive).

use super::cycle::{
    accel_array_for_constant_jerk, accel_for_constant_jerk, calc_constant_jerk_trajectory,
    create_dist_and_target_speeds_by_microtrip, detect_passing, extend_cycle,
    trapz_distance_for_step, trapz_step_distances, trapz_step_start_distance, PassingInfo,
    RustCycle,
};
use super::params;
use super::utils::{
    add_from, arrmax, first_grtr, max, min, ndarrcumsum, ndarrmax, ndarrmin, ndarrunique,
};
use super::vehicle::*;
use ndarray::{array, s, Array, Array1};
use std::cmp;

use super::simdrive::{RustSimDrive, RustSimDriveParams};

use std::error::Error;
use std::fs::File;
use std::path::PathBuf;

use log;

pub const SIMDRIVE_DEFAULT_FOLDER: &str = "fastsim/resources";

struct RendezvousTrajectory {
    pub found_trajectory: bool,
    pub idx: usize,
    pub n: usize,
    pub full_brake_steps: usize,
    pub jerk_m_per_s3: f64,
    pub accel0_m_per_s2: f64,
    pub accel_spread: f64,
}

struct CoastTrajectory {
    pub found_trajectory: bool,
    pub distance_to_stop_via_coast_m: f64,
    pub start_idx: usize,
    pub speeds_m_per_s: Option<Vec<f64>>,
    pub distance_to_brake_m: Option<f64>,
}

impl RustSimDrive {
    pub fn new(cyc: RustCycle, veh: RustVehicle) -> Self {
        let hev_sim_count: usize = 0;
        let cyc0: RustCycle = cyc.clone();
        let sim_params = RustSimDriveParams::default();
        let props = params::RustPhysicalProperties::default();
        let i: usize = 1; // 1 # initialize step counter for possible use outside sim_drive_walk()
        let cyc_len = cyc.time_s.len(); //get_len() as usize;
        let cur_max_fs_kw_out = Array::zeros(cyc_len);
        let fc_trans_lim_kw = Array::zeros(cyc_len);
        let fc_fs_lim_kw = Array::zeros(cyc_len);
        let fc_max_kw_in = Array::zeros(cyc_len);
        let cur_max_fc_kw_out = Array::zeros(cyc_len);
        let ess_cap_lim_dischg_kw = Array::zeros(cyc_len);
        let cur_ess_max_kw_out = Array::zeros(cyc_len);
        let cur_max_avail_elec_kw = Array::zeros(cyc_len);
        let ess_cap_lim_chg_kw = Array::zeros(cyc_len);
        let cur_max_ess_chg_kw = Array::zeros(cyc_len);
        let cur_max_elec_kw = Array::zeros(cyc_len);
        let mc_elec_in_lim_kw = Array::zeros(cyc_len);
        let mc_transi_lim_kw = Array::zeros(cyc_len);
        let cur_max_mc_kw_out = Array::zeros(cyc_len);
        let ess_lim_mc_regen_perc_kw = Array::zeros(cyc_len);
        let ess_lim_mc_regen_kw = Array::zeros(cyc_len);
        let cur_max_mech_mc_kw_in = Array::zeros(cyc_len);
        let cur_max_trans_kw_out = Array::zeros(cyc_len);
        let cyc_trac_kw_req = Array::zeros(cyc_len);
        let cur_max_trac_kw = Array::zeros(cyc_len);
        let spare_trac_kw = Array::zeros(cyc_len);
        let cyc_whl_rad_per_sec = Array::zeros(cyc_len);
        let cyc_tire_inertia_kw = Array::zeros(cyc_len);
        let cyc_whl_kw_req = Array::zeros(cyc_len);
        let regen_contrl_lim_kw_perc = Array::zeros(cyc_len);
        let cyc_regen_brake_kw = Array::zeros(cyc_len);
        let cyc_fric_brake_kw = Array::zeros(cyc_len);
        let cyc_trans_kw_out_req = Array::zeros(cyc_len);
        let cyc_met = Array::from_vec(vec![false; cyc_len]);
        let trans_kw_out_ach = Array::zeros(cyc_len);
        let trans_kw_in_ach = Array::zeros(cyc_len);
        let cur_soc_target = Array::zeros(cyc_len);
        let min_mc_kw_2help_fc = Array::zeros(cyc_len);
        let mc_mech_kw_out_ach = Array::zeros(cyc_len);
        let mc_elec_kw_in_ach = Array::zeros(cyc_len);
        let aux_in_kw = Array::zeros(cyc_len);
        let impose_coast = Array::from_vec(vec![false; cyc_len]);
        let roadway_chg_kw_out_ach = Array::zeros(cyc_len);
        let min_ess_kw_2help_fc = Array::zeros(cyc_len);
        let ess_kw_out_ach = Array::zeros(cyc_len);
        let fc_kw_out_ach = Array::zeros(cyc_len);
        let fc_kw_out_ach_pct = Array::zeros(cyc_len);
        let fc_kw_in_ach = Array::zeros(cyc_len);
        let fs_kw_out_ach = Array::zeros(cyc_len);
        let fs_kwh_out_ach = Array::zeros(cyc_len);
        let ess_cur_kwh = Array::zeros(cyc_len);
        let soc = Array::zeros(cyc_len);
        let regen_buff_soc = Array::zeros(cyc_len);
        let ess_regen_buff_dischg_kw = Array::zeros(cyc_len);
        let max_ess_regen_buff_chg_kw = Array::zeros(cyc_len);
        let ess_accel_buff_chg_kw = Array::zeros(cyc_len);
        let accel_buff_soc = Array::zeros(cyc_len);
        let max_ess_accell_buff_dischg_kw = Array::zeros(cyc_len);
        let ess_accel_regen_dischg_kw = Array::zeros(cyc_len);
        let mc_elec_in_kw_for_max_fc_eff = Array::zeros(cyc_len);
        let elec_kw_req_4ae = Array::zeros(cyc_len);
        let can_pwr_all_elec = Array::from_vec(vec![false; cyc_len]);
        let desired_ess_kw_out_for_ae = Array::zeros(cyc_len);
        let ess_ae_kw_out = Array::zeros(cyc_len);
        let er_ae_kw_out = Array::zeros(cyc_len);
        let ess_desired_kw_4fc_eff = Array::zeros(cyc_len);
        let ess_kw_if_fc_req = Array::zeros(cyc_len);
        let cur_max_mc_elec_kw_in = Array::zeros(cyc_len);
        let fc_kw_gap_fr_eff = Array::zeros(cyc_len);
        let er_kw_if_fc_req = Array::zeros(cyc_len);
        let mc_elec_kw_in_if_fc_req = Array::zeros(cyc_len);
        let mc_kw_if_fc_req = Array::zeros(cyc_len);
        let fc_forced_on = Array::from_vec(vec![false; cyc_len]);
        let fc_forced_state = Array::zeros(cyc_len);
        let mc_mech_kw_4forced_fc = Array::zeros(cyc_len);
        let fc_time_on = Array::zeros(cyc_len);
        let prev_fc_time_on = Array::zeros(cyc_len);
        let mps_ach = Array::zeros(cyc_len);
        let mph_ach = Array::zeros(cyc_len);
        let dist_m = Array::zeros(cyc_len);
        let dist_mi = Array::zeros(cyc_len);
        let high_acc_fc_on_tag = Array::from_vec(vec![false; cyc_len]);
        let reached_buff = Array::from_vec(vec![false; cyc_len]);
        let max_trac_mps = Array::zeros(cyc_len);
        let add_kwh = Array::zeros(cyc_len);
        let dod_cycs = Array::zeros(cyc_len);
        let ess_perc_dead = Array::zeros(cyc_len);
        let drag_kw = Array::zeros(cyc_len);
        let ess_loss_kw = Array::zeros(cyc_len);
        let accel_kw = Array::zeros(cyc_len);
        let ascent_kw = Array::zeros(cyc_len);
        let rr_kw = Array::zeros(cyc_len);
        let cur_max_roadway_chg_kw = Array::zeros(cyc_len);
        let trace_miss_iters = Array::zeros(cyc_len);
        let newton_iters = Array::zeros(cyc_len);
        let fuel_kj: f64 = 0.0;
        let ess_dischg_kj: f64 = 0.0;
        let energy_audit_error: f64 = 0.0;
        let mpgge: f64 = 0.0;
        let roadway_chg_kj: f64 = 0.0;
        let battery_kwh_per_mi: f64 = 0.0;
        let electric_kwh_per_mi: f64 = 0.0;
        let ess2fuel_kwh: f64 = 0.0;
        let drag_kj: f64 = 0.0;
        let ascent_kj: f64 = 0.0;
        let rr_kj: f64 = 0.0;
        let brake_kj: f64 = 0.0;
        let trans_kj: f64 = 0.0;
        let mc_kj: f64 = 0.0;
        let ess_eff_kj: f64 = 0.0;
        let aux_kj: f64 = 0.0;
        let fc_kj: f64 = 0.0;
        let net_kj: f64 = 0.0;
        let ke_kj: f64 = 0.0;
        let trace_miss = false;
        let trace_miss_dist_frac: f64 = 0.0;
        let trace_miss_time_frac: f64 = 0.0;
        let trace_miss_speed_mps: f64 = 0.0;
        let coast_delay_index = Array::zeros(cyc_len);
        let idm_target_speed_m_per_s = Array::zeros(cyc_len);
        RustSimDrive {
            hev_sim_count,
            veh,
            cyc,
            cyc0,
            sim_params,
            props,
            i, // 1 # initialize step counter for possible use outside sim_drive_walk()
            cur_max_fs_kw_out,
            fc_trans_lim_kw,
            fc_fs_lim_kw,
            fc_max_kw_in,
            cur_max_fc_kw_out,
            ess_cap_lim_dischg_kw,
            cur_ess_max_kw_out,
            cur_max_avail_elec_kw,
            ess_cap_lim_chg_kw,
            cur_max_ess_chg_kw,
            cur_max_elec_kw,
            mc_elec_in_lim_kw,
            mc_transi_lim_kw,
            cur_max_mc_kw_out,
            ess_lim_mc_regen_perc_kw,
            ess_lim_mc_regen_kw,
            cur_max_mech_mc_kw_in,
            cur_max_trans_kw_out,
            cyc_trac_kw_req,
            cur_max_trac_kw,
            spare_trac_kw,
            cyc_whl_rad_per_sec,
            cyc_tire_inertia_kw,
            cyc_whl_kw_req,
            regen_contrl_lim_kw_perc,
            cyc_regen_brake_kw,
            cyc_fric_brake_kw,
            cyc_trans_kw_out_req,
            cyc_met,
            trans_kw_out_ach,
            trans_kw_in_ach,
            cur_soc_target,
            min_mc_kw_2help_fc,
            mc_mech_kw_out_ach,
            mc_elec_kw_in_ach,
            aux_in_kw,
            impose_coast,
            roadway_chg_kw_out_ach,
            min_ess_kw_2help_fc,
            ess_kw_out_ach,
            fc_kw_out_ach,
            fc_kw_out_ach_pct,
            fc_kw_in_ach,
            fs_kw_out_ach,
            fs_kwh_out_ach,
            ess_cur_kwh,
            soc,
            regen_buff_soc,
            ess_regen_buff_dischg_kw,
            max_ess_regen_buff_chg_kw,
            ess_accel_buff_chg_kw,
            accel_buff_soc,
            max_ess_accell_buff_dischg_kw,
            ess_accel_regen_dischg_kw,
            mc_elec_in_kw_for_max_fc_eff,
            elec_kw_req_4ae,
            can_pwr_all_elec,
            desired_ess_kw_out_for_ae,
            ess_ae_kw_out,
            er_ae_kw_out,
            ess_desired_kw_4fc_eff,
            ess_kw_if_fc_req,
            cur_max_mc_elec_kw_in,
            fc_kw_gap_fr_eff,
            er_kw_if_fc_req,
            mc_elec_kw_in_if_fc_req,
            mc_kw_if_fc_req,
            fc_forced_on,
            fc_forced_state,
            mc_mech_kw_4forced_fc,
            fc_time_on,
            prev_fc_time_on,
            mps_ach,
            mph_ach,
            dist_m,
            dist_mi,
            high_acc_fc_on_tag,
            reached_buff,
            max_trac_mps,
            add_kwh,
            dod_cycs,
            ess_perc_dead,
            drag_kw,
            ess_loss_kw,
            accel_kw,
            ascent_kw,
            rr_kw,
            cur_max_roadway_chg_kw,
            trace_miss_iters,
            newton_iters,
            fuel_kj,
            ess_dischg_kj,
            energy_audit_error,
            mpgge,
            roadway_chg_kj,
            battery_kwh_per_mi,
            electric_kwh_per_mi,
            ess2fuel_kwh,
            drag_kj,
            ascent_kj,
            rr_kj,
            brake_kj,
            trans_kj,
            mc_kj,
            ess_eff_kj,
            aux_kj,
            fc_kj,
            net_kj,
            ke_kj,
            trace_miss,
            trace_miss_dist_frac,
            trace_miss_time_frac,
            trace_miss_speed_mps,
            orphaned: false,
            coast_delay_index,
            idm_target_speed_m_per_s,
        }
    }

    impl_serde!(RustSimDrive, SIMDRIVE_DEFAULT_FOLDER);
    impl_from_file!();

    /// Return length of time arrays
    pub fn len(&self) -> usize {
        self.cyc.time_s.len()
    }

    // TODO: probably shouldn't be public...?
    pub fn init_arrays(&mut self) {
        self.i = 1; // initialize step counter for possible use outside sim_drive_walk()
        let cyc_len = self.cyc0.time_s.len(); //get_len() as usize;

        // Component Limits -- calculated dynamically
        self.cur_max_fs_kw_out = Array::zeros(cyc_len);
        self.fc_trans_lim_kw = Array::zeros(cyc_len);
        self.fc_fs_lim_kw = Array::zeros(cyc_len);
        self.fc_max_kw_in = Array::zeros(cyc_len);
        self.cur_max_fc_kw_out = Array::zeros(cyc_len);
        self.ess_cap_lim_dischg_kw = Array::zeros(cyc_len);
        self.cur_ess_max_kw_out = Array::zeros(cyc_len);
        self.cur_max_avail_elec_kw = Array::zeros(cyc_len);
        self.ess_cap_lim_chg_kw = Array::zeros(cyc_len);
        self.cur_max_ess_chg_kw = Array::zeros(cyc_len);
        self.cur_max_elec_kw = Array::zeros(cyc_len);
        self.mc_elec_in_lim_kw = Array::zeros(cyc_len);
        self.mc_transi_lim_kw = Array::zeros(cyc_len);
        self.cur_max_mc_kw_out = Array::zeros(cyc_len);
        self.ess_lim_mc_regen_perc_kw = Array::zeros(cyc_len);
        self.ess_lim_mc_regen_kw = Array::zeros(cyc_len);
        self.cur_max_mech_mc_kw_in = Array::zeros(cyc_len);
        self.cur_max_trans_kw_out = Array::zeros(cyc_len);

        // Drive Train
        self.cyc_trac_kw_req = Array::zeros(cyc_len);
        self.cur_max_trac_kw = Array::zeros(cyc_len);
        self.spare_trac_kw = Array::zeros(cyc_len);
        self.cyc_whl_rad_per_sec = Array::zeros(cyc_len);
        self.cyc_tire_inertia_kw = Array::zeros(cyc_len);
        self.cyc_whl_kw_req = Array::zeros(cyc_len);
        self.regen_contrl_lim_kw_perc = Array::zeros(cyc_len);
        self.cyc_regen_brake_kw = Array::zeros(cyc_len);
        self.cyc_fric_brake_kw = Array::zeros(cyc_len);
        self.cyc_trans_kw_out_req = Array::zeros(cyc_len);
        self.cyc_met = Array::from_vec(vec![false; cyc_len]);
        self.trans_kw_out_ach = Array::zeros(cyc_len);
        self.trans_kw_in_ach = Array::zeros(cyc_len);
        self.cur_soc_target = Array::zeros(cyc_len);
        self.min_mc_kw_2help_fc = Array::zeros(cyc_len);
        self.mc_mech_kw_out_ach = Array::zeros(cyc_len);
        self.mc_elec_kw_in_ach = Array::zeros(cyc_len);
        self.aux_in_kw = Array::zeros(cyc_len);
        self.roadway_chg_kw_out_ach = Array::zeros(cyc_len);
        self.min_ess_kw_2help_fc = Array::zeros(cyc_len);
        self.ess_kw_out_ach = Array::zeros(cyc_len);
        self.fc_kw_out_ach = Array::zeros(cyc_len);
        self.fc_kw_out_ach_pct = Array::zeros(cyc_len);
        self.fc_kw_in_ach = Array::zeros(cyc_len);
        self.fs_kw_out_ach = Array::zeros(cyc_len);
        self.fs_kwh_out_ach = Array::zeros(cyc_len);
        self.ess_cur_kwh = Array::zeros(cyc_len);
        self.soc = Array::zeros(cyc_len);

        // Vehicle Attributes, Control Variables
        self.regen_buff_soc = Array::zeros(cyc_len);
        self.ess_regen_buff_dischg_kw = Array::zeros(cyc_len);
        self.max_ess_regen_buff_chg_kw = Array::zeros(cyc_len);
        self.ess_accel_buff_chg_kw = Array::zeros(cyc_len);
        self.accel_buff_soc = Array::zeros(cyc_len);
        self.max_ess_accell_buff_dischg_kw = Array::zeros(cyc_len);
        self.ess_accel_regen_dischg_kw = Array::zeros(cyc_len);
        self.mc_elec_in_kw_for_max_fc_eff = Array::zeros(cyc_len);
        self.elec_kw_req_4ae = Array::zeros(cyc_len);
        self.can_pwr_all_elec = Array::from_vec(vec![false; cyc_len]);
        self.desired_ess_kw_out_for_ae = Array::zeros(cyc_len);
        self.ess_ae_kw_out = Array::zeros(cyc_len);
        self.er_ae_kw_out = Array::zeros(cyc_len);
        self.ess_desired_kw_4fc_eff = Array::zeros(cyc_len);
        self.ess_kw_if_fc_req = Array::zeros(cyc_len);
        self.cur_max_mc_elec_kw_in = Array::zeros(cyc_len);
        self.fc_kw_gap_fr_eff = Array::zeros(cyc_len);
        self.er_kw_if_fc_req = Array::zeros(cyc_len);
        self.mc_elec_kw_in_if_fc_req = Array::zeros(cyc_len);
        self.mc_kw_if_fc_req = Array::zeros(cyc_len);
        self.fc_forced_on = Array::from_vec(vec![false; cyc_len]);
        self.fc_forced_state = Array::zeros(cyc_len);
        self.mc_mech_kw_4forced_fc = Array::zeros(cyc_len);
        self.fc_time_on = Array::zeros(cyc_len);
        self.prev_fc_time_on = Array::zeros(cyc_len);

        // Additional Variables
        self.mps_ach = Array::zeros(cyc_len);
        self.mph_ach = Array::zeros(cyc_len);
        self.dist_m = Array::zeros(cyc_len);
        self.dist_mi = Array::zeros(cyc_len);
        self.high_acc_fc_on_tag = Array::from_vec(vec![false; cyc_len]);
        self.reached_buff = Array::from_vec(vec![false; cyc_len]);
        self.max_trac_mps = Array::zeros(cyc_len);
        self.add_kwh = Array::zeros(cyc_len);
        self.dod_cycs = Array::zeros(cyc_len);
        self.ess_perc_dead = Array::zeros(cyc_len);
        self.drag_kw = Array::zeros(cyc_len);
        self.ess_loss_kw = Array::zeros(cyc_len);
        self.accel_kw = Array::zeros(cyc_len);
        self.ascent_kw = Array::zeros(cyc_len);
        self.rr_kw = Array::zeros(cyc_len);
        self.cur_max_roadway_chg_kw = Array::zeros(cyc_len);
        self.trace_miss_iters = Array::zeros(cyc_len);
        self.newton_iters = Array::zeros(cyc_len);
        self.coast_delay_index = Array::zeros(cyc_len);
        self.idm_target_speed_m_per_s = Array::zeros(cyc_len);
        self.impose_coast = Array::from_vec(vec![false; cyc_len]);
    }

    /// Provides the gap-with lead vehicle from start to finish
    pub fn gap_to_lead_vehicle_m(&self) -> Array1<f64> {
        // TODO: consider basing on dist_m?
        let mut gaps_m = ndarrcumsum(&trapz_step_distances(&self.cyc0))
            - ndarrcumsum(&trapz_step_distances(&self.cyc));
        if self.sim_params.idm_allow {
            gaps_m += self.sim_params.idm_minimum_gap_m;
        }
        gaps_m
    }

    /// Initialize and run sim_drive_walk as appropriate for vehicle attribute vehPtType.
    /// Arguments
    /// ------------
    /// init_soc: initial SOC for electrified vehicles.  
    /// aux_in_kw: aux_in_kw override.  Array of same length as cyc.time_s.  
    ///     Default of None causes veh.aux_kw to be used.
    pub fn sim_drive(
        &mut self,
        init_soc: Option<f64>,
        aux_in_kw_override: Option<Array1<f64>>,
    ) -> Result<(), String> {
        self.hev_sim_count = 0;

        let init_soc = match init_soc {
            Some(x) => x,
            None => {
                if self.veh.veh_pt_type == CONV {
                    // If no EV / Hybrid components, no SOC considerations.
                    (self.veh.max_soc + self.veh.min_soc) / 2.0
                } else if self.veh.veh_pt_type == HEV {
                    // ####################################
                    // ### Charge Balancing Vehicle SOC ###
                    // ####################################
                    // Charge balancing SOC for HEV vehicle types. Iterating init_soc and comparing to final SOC.
                    // Iterating until tolerance met or 30 attempts made.
                    let mut init_soc = (self.veh.max_soc + self.veh.min_soc) / 2.0;
                    let mut ess_2fuel_kwh = 1.0;
                    while ess_2fuel_kwh > self.veh.ess_to_fuel_ok_error
                        && self.hev_sim_count < self.sim_params.sim_count_max
                    {
                        self.hev_sim_count += 1;
                        self.walk(init_soc, aux_in_kw_override.clone())?;
                        let fuel_kj = (&self.fs_kw_out_ach * self.cyc.dt_s()).sum();
                        let roadway_chg_kj = (&self.roadway_chg_kw_out_ach * self.cyc.dt_s()).sum();
                        if (fuel_kj + roadway_chg_kj) > 0.0 {
                            ess_2fuel_kwh = ((self.soc[0] - self.soc[self.len() - 1])
                                * self.veh.ess_max_kwh
                                * 3.6e3
                                / (fuel_kj + roadway_chg_kj))
                                .abs();
                        } else {
                            ess_2fuel_kwh = 0.0;
                        }
                        init_soc = min(1.0, max(0.0, self.soc[self.len() - 1]));
                    }
                    init_soc
                } else if self.veh.veh_pt_type == PHEV || self.veh.veh_pt_type == BEV {
                    // If EV, initializing initial SOC to maximum SOC.
                    self.veh.max_soc
                } else {
                    panic!("Failed to properly initialize SOC.");
                }
            }
        };

        self.walk(init_soc, aux_in_kw_override)?;

        self.set_post_scalars()?;
        Ok(())
    }

    /// Receives second-by-second cycle information, vehicle properties,
    /// and an initial state of charge and runs sim_drive_step to perform a
    /// backward facing powertrain simulation. Method `sim_drive` runs this
    /// iteratively to achieve correct SOC initial and final conditions, as
    /// needed.
    ///
    /// Arguments
    /// ------------
    /// init_soc: initial battery state-of-charge (SOC) for electrified vehicles
    /// aux_in_kw: (Optional) aux_in_kw override.  Array of same length as cyc.time_s.
    ///         None causes veh.aux_kw to be used.
    pub fn walk(
        &mut self,
        init_soc: f64,
        aux_in_kw_override: Option<Array1<f64>>,
    ) -> Result<(), String> {
        self.init_for_step(init_soc, aux_in_kw_override)?;
        while self.i < self.cyc.time_s.len() {
            self.step()?;
        }

        // TODO: uncomment and implement logging
        //    if (self.cyc.dt_s > 5).any() and self.sim_params.verbose:
        //         if self.sim_params.missed_trace_correction:
        //             print('Max time dilation factor =', (round((self.cyc.dt_s / self.cyc0.dt_s).max(), 3)))
        //         print("Warning: large time steps affect accuracy significantly.")
        //         print("To suppress this message, view the doc string for simdrive.SimDriveParams.")
        //         print('Max time step =', (round(self.cyc.dt_s.max(), 3)))
        Ok(())
    }

    /// Sets the intelligent driver model parameters for an eco-cruise driving trajectory.
    /// This is a convenience method instead of setting the sim_params.idm* parameters yourself.
    /// - by_microtrip: bool, if True, target speed is set by microtrip, else by cycle
    /// - extend_fraction: float, the fraction of time to extend the cycle to allow for catch-up
    ///     of the following vehicle
    /// - blend_factor: float, a value between 0 and 1; only used of by_microtrip is True, blends
    ///     between microtrip average speed and microtrip average speed when moving. Must be
    ///     between 0 and 1 inclusive
    /// - min_target_speed_m_per_s: float, the minimum speed allowed by the eco-cruise algorithm
    /// Mutates the current SimDrive object for eco-cruise.
    pub fn activate_eco_cruise_rust(
        &mut self,
        by_microtrip: bool,            // False
        extend_fraction: f64,          // 0.1
        blend_factor: f64,             // 0.0
        min_target_speed_m_per_s: f64, // 8.0
    ) -> Result<(), String> {
        self.sim_params.idm_allow = true;
        if !by_microtrip {
<<<<<<< HEAD
            self.sim_params.idm_v_desired_m_per_s = if !self.cyc0.time_s.is_empty()
=======
            self.sim_params.idm_v_desired_m_per_s = if self.cyc0.time_s.len() > 0
>>>>>>> 9168db40
                && self.cyc0.time_s[self.cyc0.time_s.len() - 1] > 0.0
            {
                self.cyc0
                    .dist_m()
                    .slice(s![0..self.cyc0.time_s.len()])
                    .sum()
                    / self.cyc0.time_s[self.cyc0.time_s.len() - 1]
            } else {
                0.0
            };
        } else {
<<<<<<< HEAD
            if !(0.0..=1.0).contains(&blend_factor) {
=======
            if blend_factor > 1.0 || blend_factor < 0.0 {
>>>>>>> 9168db40
                return Err(format!(
                    "blend_factor must be between 0 and 1 but got {}",
                    blend_factor
                ));
            }
            if min_target_speed_m_per_s < 0.0 {
                return Err(format!(
                    "min_target_speed_m_per_s must be >= 0 but got {}",
                    min_target_speed_m_per_s
                ));
            }
            self.sim_params.idm_v_desired_in_m_per_s_by_distance_m =
                Some(create_dist_and_target_speeds_by_microtrip(
                    &self.cyc0,
                    blend_factor,
                    min_target_speed_m_per_s,
                ));
        }
        // Extend the duration of the base cycle
        if extend_fraction < 0.0 {
            return Err(format!(
                "extend_fraction must be >= 0.0 but got {}",
                extend_fraction
            ));
        }
        if extend_fraction > 0.0 {
            self.cyc0 = extend_cycle(&self.cyc0, None, Some(extend_fraction));
            self.cyc = self.cyc0.clone();
        }
        Ok(())
    }

    /// This is a specialty method which should be called prior to using
    /// sim_drive_step in a loop.
    /// Arguments
    /// ------------
    /// init_soc: initial battery state-of-charge (SOC) for electrified vehicles
    /// aux_in_kw: aux_in_kw override.  Array of same length as cyc.time_s.  
    ///         Default of None causes veh.aux_kw to be used.
    pub fn init_for_step(
        &mut self,
        init_soc: f64,
        aux_in_kw_override: Option<Array1<f64>>,
    ) -> Result<(), String> {
        let init_soc = if !(self.veh.min_soc..=self.veh.max_soc).contains(&init_soc) {
            log::warn!(
                "provided init_soc={} is outside range min_soc={} to max_soc={}; setting init_soc to max_soc",
                init_soc,
                self.veh.min_soc,
                self.veh.max_soc
            );
            self.veh.max_soc
        } else {
            init_soc
        };
        self.init_arrays();

        if let Some(arr) = aux_in_kw_override {
            self.aux_in_kw = arr;
        }

        self.cyc_met[0] = true;
        self.cur_soc_target[0] = self.veh.max_soc;
        self.ess_cur_kwh[0] = init_soc * self.veh.ess_max_kwh;
        self.soc[0] = init_soc;
        self.mps_ach[0] = self.cyc0.mps[0];
        self.mph_ach[0] = self.cyc0.mph_at_i(0);

        if self.sim_params.missed_trace_correction
            || self.sim_params.idm_allow
            || self.sim_params.coast_allow
        {
            self.cyc = self.cyc0.clone(); // reset the cycle in case it has been manipulated
        }
        self.i = 1; // time step counter
        Ok(())
    }

    /// Calculate the next speed by the Intelligent Driver Model
    /// - i: int, the index
    /// - a_m_per_s2: number, max acceleration (m/s2)
    /// - b_m_per_s2: number, max deceleration (m/s2)
    /// - dt_headway_s: number, the headway between us and the lead vehicle in seconds
    /// - s0_m: number, the initial gap between us and the lead vehicle in meters
    /// - v_desired_m_per_s: number, the desired speed in (m/s)
    /// - delta: number, a shape parameter; typical value is 4.0
    /// RETURN: number, the next speed (m/s)
    /// REFERENCE:
    /// Treiber, Martin and Kesting, Arne. 2013. "Chapter 11: Car-Following Models Based on Driving Strategies".
    ///     Traffic Flow Dynamics: Data, Models and Simulation. Springer-Verlag. Springer, Berlin, Heidelberg.
    ///     DOI: https://doi.org/10.1007/978-3-642-32460-4.
    #[allow(clippy::too_many_arguments)]
    pub fn next_speed_by_idm(
        &mut self,
        i: usize,
        a_m_per_s2: f64,
        b_m_per_s2: f64,
        dt_headway_s: f64,
        s0_m: f64,
        v_desired_m_per_s: f64,
        delta: f64,
    ) -> f64 {
        if v_desired_m_per_s <= 0.0 {
            return 0.0;
        }
        let a_m_per_s2 = a_m_per_s2.abs();
        let b_m_per_s2 = b_m_per_s2.abs();
        let dt_headway_s = max(dt_headway_s, 0.0);
        // we assume the vehicles start out a "minimum gap" apart
        let s0_m = max(0.0, s0_m);
        // DERIVED VALUES
        let sqrt_ab = (a_m_per_s2 * b_m_per_s2).powf(0.5);
        let v0_m_per_s = self.mps_ach[i - 1];
        let v0_lead_m_per_s = self.cyc0.mps[i - 1];
        let dv0_m_per_s = v0_m_per_s - v0_lead_m_per_s;
        let d0_lead_m: f64 = trapz_step_start_distance(&self.cyc0, i) + s0_m;
        let d0_m = trapz_step_start_distance(&self.cyc, i);
        let s_m = max(d0_lead_m - d0_m, 0.01);
        // IDM EQUATIONS
        let s_target_m = s0_m
            + max(
                0.0,
                (v0_m_per_s * dt_headway_s) + ((v0_m_per_s * dv0_m_per_s) / (2.0 * sqrt_ab)),
            );
        let accel_target_m_per_s2 = a_m_per_s2
            * (1.0 - ((v0_m_per_s / v_desired_m_per_s).powf(delta)) - ((s_target_m / s_m).powi(2)));
        max(
            v0_m_per_s + (accel_target_m_per_s2 * self.cyc.dt_s_at_i(i)),
            0.0,
        )
    }

    /// Set gap
    /// - i: non-negative integer, the step index
    /// RETURN: None
    /// EFFECTS:
    /// - sets the next speed (m/s)
    /// EQUATION:
    /// parameters:
    ///     - v_desired: the desired speed (m/s)
    ///     - delta: number, typical value is 4.0
    ///     - a: max acceleration, (m/s2)
    ///     - b: max deceleration, (m/s2)
    /// s = d_lead - d
    /// dv/dt = a * (1 - (v/v_desired)**delta - (s_desired(v,v-v_lead)/s)**2)
    /// s_desired(v, dv) = s0 + max(0, v*dt_headway + (v * dv)/(2.0 * sqrt(a*b)))
    /// REFERENCE:
    /// Treiber, Martin and Kesting, Arne. 2013. "Chapter 11: Car-Following Models Based on Driving Strategies".
    ///     Traffic Flow Dynamics: Data, Models and Simulation. Springer-Verlag. Springer, Berlin, Heidelberg.
    ///     DOI: <https://doi.org/10.1007/978-3-642-32460-4>
    pub fn set_speed_for_target_gap_using_idm(&mut self, i: usize) {
        // PARAMETERS
        let v_desired_m_per_s = if self.idm_target_speed_m_per_s[i] > 0.0 {
            self.idm_target_speed_m_per_s[i]
        } else {
            ndarrmax(&self.cyc0.mps)
        };
        // DERIVED VALUES
        self.cyc.mps[i] = self.next_speed_by_idm(
            i,
            self.sim_params.idm_accel_m_per_s2,
            self.sim_params.idm_decel_m_per_s2,
            self.sim_params.idm_dt_headway_s,
            self.sim_params.idm_minimum_gap_m,
            v_desired_m_per_s,
            self.sim_params.idm_delta,
        );
    }

    /// - i: non-negative integer, the step index
    /// RETURN: None
    /// EFFECTS:
    /// - sets the next speed (m/s)
    pub fn set_speed_for_target_gap(&mut self, i: usize) {
        self.set_speed_for_target_gap_using_idm(i);
    }

    /// Provides a quick estimate for grade based only on the distance traveled
    /// at the start of the current step. If the grade is constant over the
    /// step, this is both quick and accurate.
    /// NOTE:
    ///     If not allowing coasting (i.e., sim_params.coast_allow == False)
    ///     and not allowing IDM/following (i.e., self.sim_params.idm_allow == False)
    ///     then returns self.cyc.grade[i]
    pub fn estimate_grade_for_step(&self, i: usize) -> f64 {
        if !self.sim_params.coast_allow && !self.sim_params.idm_allow {
            return self.cyc.grade[i];
        }
        self.cyc0
            .average_grade_over_range(trapz_step_start_distance(&self.cyc, i), 0.0)
    }

    /// For situations where cyc can deviate from cyc0, this method
    /// looks up and accurately interpolates what the average grade over
    /// the step should be.
    /// If mps_ach is not None, the mps_ach value is used to predict the
    /// distance traveled over the step.
    /// NOTE:
    ///     If not allowing coasting (i.e., sim_params.coast_allow == False)
    ///     and not allowing IDM/following (i.e., self.sim_params.idm_allow == False)
    ///     then returns self.cyc.grade[i]
    pub fn lookup_grade_for_step(&self, i: usize, mps_ach: Option<f64>) -> f64 {
        if !self.sim_params.coast_allow && !self.sim_params.idm_allow {
            return self.cyc.grade[i];
        }
        match mps_ach {
            Some(mps_ach) => self.cyc0.average_grade_over_range(
                trapz_step_start_distance(&self.cyc, i),
                0.5 * (mps_ach + self.mps_ach[i - 1]) * self.cyc.dt_s_at_i(i),
            ),
            None => self.cyc0.average_grade_over_range(
                trapz_step_start_distance(&self.cyc, i),
                trapz_distance_for_step(&self.cyc, i),
            ),
        }
    }

    /// Step through 1 time step.
    pub fn step(&mut self) -> Result<(), String> {
        if self.sim_params.idm_allow {
            self.idm_target_speed_m_per_s[self.i] =
                match &self.sim_params.idm_v_desired_in_m_per_s_by_distance_m {
                    Some(vtgt_by_dist) => {
                        let mut found_v_target = vtgt_by_dist[0].1;
                        let current_d = self.cyc.dist_m().slice(s![0..self.i]).sum();
                        for (d, v_target) in vtgt_by_dist {
                            if &current_d >= d {
                                found_v_target = *v_target;
                            } else {
                                break;
                            }
                        }
                        found_v_target
                    }
                    None => self.sim_params.idm_v_desired_m_per_s,
                };
            self.set_speed_for_target_gap(self.i);
        }
        if self.sim_params.coast_allow {
            self.set_coast_speed(self.i)?;
        }
        self.solve_step(self.i)?;

        if self.sim_params.missed_trace_correction
            && (self.cyc0.dist_m().slice(s![0..self.i]).sum() > 0.0)
        {
            self.set_time_dilation(self.i)?;
        }
        // TODO: shouldn't the below code always set cyc? Whether coasting or not?
        if self.sim_params.coast_allow || self.sim_params.idm_allow {
            self.cyc.mps[self.i] = self.mps_ach[self.i];
            self.cyc.grade[self.i] = self.lookup_grade_for_step(self.i, None);
        }

        self.i += 1; // increment time step counter
        Ok(())
    }

    /// Perform all the calculations to solve 1 time step.
    pub fn solve_step(&mut self, i: usize) -> Result<(), String> {
        self.set_misc_calcs(i)?;
        self.set_comp_lims(i)?;
        self.set_power_calcs(i)?;
        self.set_ach_speed(i)?;
        self.set_hybrid_cont_calcs(i)?;
        self.set_fc_forced_state_rust(i)?;
        self.set_hybrid_cont_decisions(i)?;
        self.set_fc_power(i)?;
        Ok(())
    }

    /// Sets misc. calculations at time step 'i'
    /// Arguments:
    /// ----------
    /// i: index of time step
    pub fn set_misc_calcs(&mut self, i: usize) -> Result<(), String> {
        let mut res = || -> Result<(), ()> {
            // if cycle iteration is used, auxInKw must be re-zeroed to trigger the below if statement
            // TODO: this is probably computationally expensive and was probably a workaround for numba
            // figure out a way to not need this
            if self.aux_in_kw.slice(s![i..]).iter().all(|&x| x == 0.0) {
                // if all elements after i-1 are zero, trigger default behavior; otherwise, use override value
                if self.veh.no_elec_aux {
                    self.aux_in_kw[i] = self.veh.aux_kw / self.veh.alt_eff;
                } else {
                    self.aux_in_kw[i] = self.veh.aux_kw;
                }
            }
            // Is SOC below min threshold?
            if self.soc[i - 1] < (self.veh.min_soc + self.veh.perc_high_acc_buf) {
                self.reached_buff[i] = false;
            } else {
                self.reached_buff[i] = true;
            }

            // Does the engine need to be on for low SOC or high acceleration
            if self.soc[i - 1] < self.veh.min_soc
                || (self.high_acc_fc_on_tag[i - 1] && !(self.reached_buff[i]))
            {
                self.high_acc_fc_on_tag[i] = true
            } else {
                self.high_acc_fc_on_tag[i] = false
            }
            self.max_trac_mps[i] =
                self.mps_ach[i - 1] + (self.veh.max_trac_mps2 * self.cyc.dt_s_at_i(i));
            Ok(())
        };

        if let Err(()) = res() {
            Err(format!("`set_misc_calcs_rust` failed at time step {}", i))
        } else {
            Ok(())
        }
    }

    /// Sets component limits for time step 'i'
    /// Arguments
    /// ------------
    /// i: index of time step
    /// initSoc: initial SOC for electrified vehicles
    pub fn set_comp_lims(&mut self, i: usize) -> Result<(), String> {
        let mut res = || -> Result<(), ()> {
            // max fuel storage power output
            self.cur_max_fs_kw_out[i] = min(
                self.veh.fs_max_kw,
                self.fs_kw_out_ach[i - 1]
                    + self.veh.fs_max_kw / self.veh.fs_secs_to_peak_pwr * self.cyc.dt_s_at_i(i),
            );
            // maximum fuel storage power output rate of change
            self.fc_trans_lim_kw[i] = self.fc_kw_out_ach[i - 1]
                + (self.veh.fc_max_kw / self.veh.fc_sec_to_peak_pwr * self.cyc.dt_s_at_i(i));

            self.fc_max_kw_in[i] = min(self.cur_max_fs_kw_out[i], self.veh.fs_max_kw);
            self.fc_fs_lim_kw[i] = self.veh.fc_max_kw;
            self.cur_max_fc_kw_out[i] = min(
                self.veh.fc_max_kw,
                min(self.fc_fs_lim_kw[i], self.fc_trans_lim_kw[i]),
            );

            if self.veh.ess_max_kwh == 0.0 || self.soc[i - 1] < self.veh.min_soc {
                self.ess_cap_lim_dischg_kw[i] = 0.0;
            } else {
                self.ess_cap_lim_dischg_kw[i] = self.veh.ess_max_kwh
                    * self.veh.ess_round_trip_eff.sqrt()
                    * 3.6e3
                    * (self.soc[i - 1] - self.veh.min_soc)
                    / self.cyc.dt_s_at_i(i);
            }
            self.cur_ess_max_kw_out[i] = min(self.veh.ess_max_kw, self.ess_cap_lim_dischg_kw[i]);

            if self.veh.ess_max_kwh == 0.0 || self.veh.ess_max_kw == 0.0 {
                self.ess_cap_lim_chg_kw[i] = 0.0;
            } else {
                self.ess_cap_lim_chg_kw[i] = max(
                    (self.veh.max_soc - self.soc[i - 1]) * self.veh.ess_max_kwh
                        / self.veh.ess_round_trip_eff.sqrt()
                        / (self.cyc.dt_s_at_i(i) / 3.6e3),
                    0.0,
                );
            }

            self.cur_max_ess_chg_kw[i] = min(self.ess_cap_lim_chg_kw[i], self.veh.ess_max_kw);

            // Current maximum electrical power that can go toward propulsion, not including motor limitations
            if self.veh.fc_eff_type == H2FC {
                self.cur_max_elec_kw[i] = self.cur_max_fc_kw_out[i]
                    + self.cur_max_roadway_chg_kw[i]
                    + self.cur_ess_max_kw_out[i]
                    - self.aux_in_kw[i];
            } else {
                self.cur_max_elec_kw[i] =
                    self.cur_max_roadway_chg_kw[i] + self.cur_ess_max_kw_out[i] - self.aux_in_kw[i];
            }

            // Current maximum electrical power that can go toward propulsion, including motor limitations
            self.cur_max_avail_elec_kw[i] =
                min(self.cur_max_elec_kw[i], self.veh.mc_max_elec_in_kw);

            if self.cur_max_elec_kw[i] > 0.0 {
                // limit power going into e-machine controller to
                if self.cur_max_avail_elec_kw[i] == arrmax(&self.veh.mc_kw_in_array) {
                    self.mc_elec_in_lim_kw[i] = min(
                        self.veh.mc_kw_out_array[self.veh.mc_kw_out_array.len() - 1],
                        self.veh.mc_max_kw,
                    );
                } else {
                    self.mc_elec_in_lim_kw[i] = min(
                        self.veh.mc_kw_out_array[first_grtr(
                            &self.veh.mc_kw_in_array,
                            min(
                                arrmax(&self.veh.mc_kw_in_array) - 0.01,
                                self.cur_max_avail_elec_kw[i],
                            ),
                        )
                        .unwrap_or(0)
                            - 1_usize],
                        self.veh.mc_max_kw,
                    )
                }
            } else {
                self.mc_elec_in_lim_kw[i] = 0.0;
            }

            // Motor transient power limit
            self.mc_transi_lim_kw[i] = self.mc_mech_kw_out_ach[i - 1].abs()
                + self.veh.mc_max_kw / self.veh.mc_sec_to_peak_pwr * self.cyc.dt_s_at_i(i);

            self.cur_max_mc_kw_out[i] = max(
                min(
                    min(self.mc_elec_in_lim_kw[i], self.mc_transi_lim_kw[i]),
                    if self.veh.stop_start { 0.0 } else { 1.0 } * self.veh.mc_max_kw,
                ),
                -self.veh.mc_max_kw,
            );

            if self.cur_max_mc_kw_out[i] == 0.0 {
                self.cur_max_mc_elec_kw_in[i] = 0.0;
            } else if self.cur_max_mc_kw_out[i] == self.veh.mc_max_kw {
                self.cur_max_mc_elec_kw_in[i] = self.cur_max_mc_kw_out[i]
                    / self.veh.mc_full_eff_array[self.veh.mc_full_eff_array.len() - 1];
            } else {
                self.cur_max_mc_elec_kw_in[i] = self.cur_max_mc_kw_out[i]
                    / self.veh.mc_full_eff_array[cmp::max(
                        1,
                        first_grtr(
                            &self.veh.mc_kw_out_array,
                            min(self.veh.mc_max_kw - 0.01, self.cur_max_mc_kw_out[i]),
                        )
                        .unwrap_or(0)
                            - 1,
                    )]
            }

            if self.veh.mc_max_kw == 0.0 {
                self.ess_lim_mc_regen_perc_kw[i] = 0.0;
            } else {
                self.ess_lim_mc_regen_perc_kw[i] = min(
                    (self.cur_max_ess_chg_kw[i] + self.aux_in_kw[i]) / self.veh.mc_max_kw,
                    1.0,
                );
            }
            if self.cur_max_ess_chg_kw[i] == 0.0 {
                self.ess_lim_mc_regen_kw[i] = 0.0;
            } else if self.veh.mc_max_kw
                == self.cur_max_ess_chg_kw[i] - self.cur_max_roadway_chg_kw[i]
            {
                self.ess_lim_mc_regen_kw[i] = min(
                    self.veh.mc_max_kw,
                    self.cur_max_ess_chg_kw[i]
                        / self.veh.mc_full_eff_array[self.veh.mc_full_eff_array.len() - 1],
                );
            } else {
                self.ess_lim_mc_regen_kw[i] = min(
                    self.veh.mc_max_kw,
                    self.cur_max_ess_chg_kw[i]
                        / self.veh.mc_full_eff_array[cmp::max(
                            1,
                            first_grtr(
                                &self.veh.mc_kw_out_array,
                                min(
                                    self.veh.mc_max_kw - 0.01,
                                    self.cur_max_ess_chg_kw[i] - self.cur_max_roadway_chg_kw[i],
                                ),
                            )
                            .unwrap_or(0)
                                - 1,
                        )],
                );
            }
            self.cur_max_mech_mc_kw_in[i] = min(self.ess_lim_mc_regen_kw[i], self.veh.mc_max_kw);

            self.cur_max_trac_kw[i] = self.veh.wheel_coef_of_fric
                * self.veh.drive_axle_weight_frac
                * self.veh.veh_kg
                * self.props.a_grav_mps2
                / (1.0 + self.veh.veh_cg_m * self.veh.wheel_coef_of_fric / self.veh.wheel_base_m)
                / 1e3
                * self.max_trac_mps[i];

            if self.veh.fc_eff_type == H2FC {
                if self.veh.no_elec_sys || self.veh.no_elec_aux || self.high_acc_fc_on_tag[i] {
                    self.cur_max_trans_kw_out[i] = min(
                        (self.cur_max_mc_kw_out[i] - self.aux_in_kw[i]) * self.veh.trans_eff,
                        self.cur_max_trac_kw[i] / self.veh.trans_eff,
                    );
                } else {
                    self.cur_max_trans_kw_out[i] = min(
                        (self.cur_max_mc_kw_out[i] - min(self.cur_max_elec_kw[i], 0.0))
                            * self.veh.trans_eff,
                        self.cur_max_trac_kw[i] / self.veh.trans_eff,
                    );
                }
            } else if self.veh.no_elec_sys || self.veh.no_elec_aux || self.high_acc_fc_on_tag[i] {
                self.cur_max_trans_kw_out[i] = min(
                    (self.cur_max_mc_kw_out[i] + self.cur_max_fc_kw_out[i] - self.aux_in_kw[i])
                        * self.veh.trans_eff,
                    self.cur_max_trac_kw[i] / self.veh.trans_eff,
                );
            } else {
                self.cur_max_trans_kw_out[i] = min(
                    (self.cur_max_mc_kw_out[i] + self.cur_max_fc_kw_out[i]
                        - min(self.cur_max_elec_kw[i], 0.0))
                        * self.veh.trans_eff,
                    self.cur_max_trac_kw[i] / self.veh.trans_eff,
                );
            }
            if self.impose_coast[i] {
                self.cur_max_trans_kw_out[i] = 0.0;
            }
            Ok(())
        };

        if let Err(()) = res() {
            Err("`set_comp_lims_rust` failed".to_string())
        } else {
            Ok(())
        }
    }

    /// Calculate power requirements to meet cycle and determine if
    /// cycle can be met.
    /// Arguments
    /// ------------
    /// i: index of time step
    pub fn set_power_calcs(&mut self, i: usize) -> Result<(), String> {
        let mut res = || -> Result<(), ()> {
            let mps_ach = if self.newton_iters[i] > 0u32 {
                self.mps_ach[i]
            } else {
                self.cyc.mps[i]
            };

            let grade = self.lookup_grade_for_step(i, Some(mps_ach));

            self.drag_kw[i] = 0.5
                * self.props.air_density_kg_per_m3
                * self.veh.drag_coef
                * self.veh.frontal_area_m2
                * ((self.mps_ach[i - 1] + mps_ach) / 2.0).powf(3.0)
                / 1e3;
            self.accel_kw[i] = self.veh.veh_kg / (2.0 * self.cyc.dt_s_at_i(i))
                * (mps_ach.powf(2.0) - self.mps_ach[i - 1].powf(2.0))
                / 1e3;
            self.ascent_kw[i] = self.props.a_grav_mps2
                * grade.atan().sin()
                * self.veh.veh_kg
                * (self.mps_ach[i - 1] + mps_ach)
                / 2.0
                / 1e3;
            self.cyc_trac_kw_req[i] = self.drag_kw[i] + self.accel_kw[i] + self.ascent_kw[i];
            self.spare_trac_kw[i] = self.cur_max_trac_kw[i] - self.cyc_trac_kw_req[i];
            self.rr_kw[i] = self.veh.veh_kg
                * self.props.a_grav_mps2
                * self.veh.wheel_rr_coef
                * grade.atan().cos()
                * (self.mps_ach[i - 1] + mps_ach)
                / 2.0
                / 1e3;
            self.cyc_whl_rad_per_sec[i] = mps_ach / self.veh.wheel_radius_m;
            self.cyc_tire_inertia_kw[i] = (0.5
                * self.veh.wheel_inertia_kg_m2
                * self.veh.num_wheels
                * self.cyc_whl_rad_per_sec[i].powf(2.0)
                / self.cyc.dt_s_at_i(i)
                - 0.5
                    * self.veh.wheel_inertia_kg_m2
                    * self.veh.num_wheels
                    * (self.mps_ach[i - 1] / self.veh.wheel_radius_m).powf(2.0)
                    / self.cyc.dt_s_at_i(i))
                / 1e3;

            self.cyc_whl_kw_req[i] =
                self.cyc_trac_kw_req[i] + self.rr_kw[i] + self.cyc_tire_inertia_kw[i];
            self.regen_contrl_lim_kw_perc[i] = self.veh.max_regen
                / (1.0
                    + self.veh.regen_a
                        * (-self.veh.regen_b
                            * ((self.cyc.mph_at_i(i)
                                + self.mps_ach[i - 1] * params::MPH_PER_MPS)
                                / 2.0
                                + 1.0))
                            .exp());
            self.cyc_regen_brake_kw[i] = max(
                min(
                    self.cur_max_mech_mc_kw_in[i] * self.veh.trans_eff,
                    self.regen_contrl_lim_kw_perc[i] * -self.cyc_whl_kw_req[i],
                ),
                0.0,
            );
            self.cyc_fric_brake_kw[i] =
                -min(self.cyc_regen_brake_kw[i] + self.cyc_whl_kw_req[i], 0.0);
            self.cyc_trans_kw_out_req[i] = self.cyc_whl_kw_req[i] + self.cyc_fric_brake_kw[i];

            if self.cyc_trans_kw_out_req[i] <= self.cur_max_trans_kw_out[i] {
                self.cyc_met[i] = true;
                self.trans_kw_out_ach[i] = self.cyc_trans_kw_out_req[i];
            } else {
                self.cyc_met[i] = false;
                self.trans_kw_out_ach[i] = self.cur_max_trans_kw_out[i];
            }

            if self.trans_kw_out_ach[i] > 0.0 {
                self.trans_kw_in_ach[i] = self.trans_kw_out_ach[i] / self.veh.trans_eff;
            } else {
                self.trans_kw_in_ach[i] = self.trans_kw_out_ach[i] * self.veh.trans_eff;
            }

            if self.cyc_met[i] {
                if self.veh.fc_eff_type == H2FC {
                    self.min_mc_kw_2help_fc[i] =
                        max(self.trans_kw_in_ach[i], -self.cur_max_mech_mc_kw_in[i]);
                } else {
                    self.min_mc_kw_2help_fc[i] = max(
                        self.trans_kw_in_ach[i] - self.cur_max_fc_kw_out[i],
                        -self.cur_max_mech_mc_kw_in[i],
                    );
                }
            } else {
                self.min_mc_kw_2help_fc[i] =
                    max(self.cur_max_mc_kw_out[i], -self.cur_max_mech_mc_kw_in[i]);
            }
            Ok(())
        };

        if let Err(()) = res() {
            Err("`set_power_calcs_rust` failed".to_string())
        } else {
            Ok(())
        }
    }

    // Calculate actual speed achieved if vehicle hardware cannot achieve trace speed.
    // Arguments
    // ------------
    // i: index of time step
    pub fn set_ach_speed(&mut self, i: usize) -> Result<(), String> {
        let mut res = || -> Result<(), String> {
            // Cycle is met
            if self.cyc_met[i] {
                self.mps_ach[i] = self.cyc.mps[i];
            }
            //Cycle is not met
            else {
                let mut grade_estimate = self.estimate_grade_for_step(i);
                let mut grade: f64;
                let grade_tol = 1e-4;
                let mut grade_diff = grade_tol + 1.0;
                let max_grade_iter = 3;
                let mut grade_iter = 0;
                while grade_diff > grade_tol && grade_iter < max_grade_iter {
                    grade_iter += 1;
                    grade = grade_estimate;

                    let drag3 = 1.0 / 16.0
                        * self.props.air_density_kg_per_m3
                        * self.veh.drag_coef
                        * self.veh.frontal_area_m2;
                    let accel2 = 0.5 * self.veh.veh_kg / self.cyc.dt_s_at_i(i);
                    let drag2 = 3.0 / 16.0
                        * self.props.air_density_kg_per_m3
                        * self.veh.drag_coef
                        * self.veh.frontal_area_m2
                        * self.mps_ach[i - 1];
                    let wheel2 = 0.5 * self.veh.wheel_inertia_kg_m2 * self.veh.num_wheels
                        / (self.cyc.dt_s_at_i(i) * self.veh.wheel_radius_m.powf(2.0));
                    let drag1 = 3.0 / 16.0
                        * self.props.air_density_kg_per_m3
                        * self.veh.drag_coef
                        * self.veh.frontal_area_m2
                        * self.mps_ach[i - 1].powf(2.0);
                    let roll1 = 0.5
                        * self.veh.veh_kg
                        * self.props.a_grav_mps2
                        * self.veh.wheel_rr_coef
                        * grade.atan().cos();
                    let ascent1 =
                        0.5 * self.props.a_grav_mps2 * grade.atan().sin() * self.veh.veh_kg;
                    let accel0 = -0.5 * self.veh.veh_kg * self.mps_ach[i - 1].powf(2.0)
                        / self.cyc.dt_s_at_i(i);
                    let drag0 = 1.0 / 16.0
                        * self.props.air_density_kg_per_m3
                        * self.veh.drag_coef
                        * self.veh.frontal_area_m2
                        * self.mps_ach[i - 1].powf(3.0);
                    let roll0 = 0.5
                        * self.veh.veh_kg
                        * self.props.a_grav_mps2
                        * self.veh.wheel_rr_coef
                        * grade.atan().cos()
                        * self.mps_ach[i - 1];
                    let ascent0 = 0.5
                        * self.props.a_grav_mps2
                        * grade.atan().sin()
                        * self.veh.veh_kg
                        * self.mps_ach[i - 1];
                    let wheel0 = -0.5
                        * self.veh.wheel_inertia_kg_m2
                        * self.veh.num_wheels
                        * self.mps_ach[i - 1].powf(2.0)
                        / (self.cyc.dt_s_at_i(i) * self.veh.wheel_radius_m.powf(2.0));

                    let total3 = drag3 / 1e3;
                    let total2 = (accel2 + drag2 + wheel2) / 1e3;
                    let total1 = (drag1 + roll1 + ascent1) / 1e3;
                    let total0 = (accel0 + drag0 + roll0 + ascent0 + wheel0) / 1e3
                        - self.cur_max_trans_kw_out[i];

                    let totals = array![total3, total2, total1, total0];

                    let t3 = totals[0];
                    let t2 = totals[1];
                    let t1 = totals[2];
                    let t0 = totals[3];
                    // initial guess
                    let xi = max(1.0, self.mps_ach[i - 1]);
                    // stop criteria
                    let max_iter = self.sim_params.newton_max_iter;
                    let xtol = self.sim_params.newton_xtol;
                    // solver gain
                    let g = self.sim_params.newton_gain;
                    let yi = t3 * xi.powf(3.0) + t2 * xi.powf(2.0) + t1 * xi + t0;
                    let mi = 3.0 * t3 * xi.powf(2.0) + 2.0 * t2 * xi + t1;
                    let bi = yi - xi * mi;
                    let mut xs = vec![xi];
                    let mut ys = vec![yi];
                    let mut ms = vec![mi];
                    let mut bs = vec![bi];
                    let mut iterate = 1;
                    let mut converged = false;
                    while iterate < max_iter && !converged {
                        // let end = ;
                        let xi =
                            xs[xs.len() - 1] * (1.0 - g) - g * bs[xs.len() - 1] / ms[xs.len() - 1];
                        let yi = t3 * xi.powf(3.0) + t2 * xi.powf(2.0) + t1 * xi + t0;
                        let mi = 3.0 * t3 * xi.powf(2.0) + 2.0 * t2 * xi + t1;
                        let bi = yi - xi * mi;
                        xs.push(xi);
                        ys.push(yi);
                        ms.push(mi);
                        bs.push(bi);
                        converged =
                            ((xs[xs.len() - 1] - xs[xs.len() - 2]) / xs[xs.len() - 2]).abs() < xtol;
                        iterate += 1;
                    }

                    self.newton_iters[i] = iterate;

                    let _ys = Array::from_vec(ys).map(|x| x.abs());
                    self.mps_ach[i] = max(
                        xs[_ys.iter().position(|&x| x == ndarrmin(&_ys)).unwrap()],
                        0.0,
                    );
                    grade_estimate = self.lookup_grade_for_step(i, Some(self.mps_ach[i]));
                    grade_diff = (grade - grade_estimate).abs();
                }
            }

            if let Err(message) = self.set_power_calcs(i) {
                Err(
                    "call to `set_power_calcs_rust` failed within `set_ach_speed_rust`: "
                        .to_string()
                        + &message,
                )
            } else {
                self.mph_ach[i] = self.mps_ach[i] * params::MPH_PER_MPS;
                self.dist_m[i] = self.mps_ach[i] * self.cyc.dt_s_at_i(i);
                self.dist_mi[i] = self.dist_m[i] * 1.0 / params::M_PER_MI;
                Ok(())
            }
        };

        if let Err(message) = res() {
            Err("`set_ach_speed_rust` failed: ".to_string() + &message)
        } else {
            Ok(())
        }
    }

    /// Hybrid control calculations.
    /// Arguments
    /// ------------
    /// i: index of time step
    pub fn set_hybrid_cont_calcs(&mut self, i: usize) -> Result<(), String> {
        let mut res = || -> Result<(), ()> {
            if self.veh.no_elec_sys {
                self.regen_buff_soc[i] = 0.0;
            } else if self.veh.charging_on {
                self.regen_buff_soc[i] = max(
                    self.veh.max_soc - (self.veh.max_regen_kwh() / self.veh.ess_max_kwh),
                    (self.veh.max_soc + self.veh.min_soc) / 2.0,
                );
            } else {
                self.regen_buff_soc[i] = max(
                    (self.veh.ess_max_kwh * self.veh.max_soc
                        - 0.5
                            * self.veh.veh_kg
                            * (self.cyc.mps[i].powf(2.0))
                            * (1.0 / 1_000.0)
                            * (1.0 / 3_600.0)
                            * self.veh.mc_peak_eff()
                            * self.veh.max_regen)
                        / self.veh.ess_max_kwh,
                    self.veh.min_soc,
                );

                self.ess_regen_buff_dischg_kw[i] = min(
                    self.cur_ess_max_kw_out[i],
                    max(
                        0.0,
                        (self.soc[i - 1] - self.regen_buff_soc[i]) * self.veh.ess_max_kwh * 3_600.0
                            / self.cyc.dt_s_at_i(i),
                    ),
                );

                self.max_ess_regen_buff_chg_kw[i] = min(
                    max(
                        0.0,
                        (self.regen_buff_soc[i] - self.soc[i - 1]) * self.veh.ess_max_kwh * 3.6e3
                            / self.cyc.dt_s_at_i(i),
                    ),
                    self.cur_max_ess_chg_kw[i],
                );
            }
            if self.veh.no_elec_sys {
                self.accel_buff_soc[i] = 0.0;
            } else {
                self.accel_buff_soc[i] = min(
                    max(
                        ((self.veh.max_accel_buffer_mph / params::MPH_PER_MPS).powf(2.0)
                            - self.cyc.mps[i].powf(2.0))
                            / (self.veh.max_accel_buffer_mph / params::MPH_PER_MPS).powf(2.0)
                            * min(
                                self.veh.max_accel_buffer_perc_of_useable_soc
                                    * (self.veh.max_soc - self.veh.min_soc),
                                self.veh.max_regen_kwh() / self.veh.ess_max_kwh,
                            )
                            * self.veh.ess_max_kwh
                            / self.veh.ess_max_kwh
                            + self.veh.min_soc,
                        self.veh.min_soc,
                    ),
                    self.veh.max_soc,
                );

                self.ess_accel_buff_chg_kw[i] = max(
                    0.0,
                    (self.accel_buff_soc[i] - self.soc[i - 1]) * self.veh.ess_max_kwh * 3.6e3
                        / self.cyc.dt_s_at_i(i),
                );
                self.max_ess_accell_buff_dischg_kw[i] = min(
                    max(
                        0.0,
                        (self.soc[i - 1] - self.accel_buff_soc[i]) * self.veh.ess_max_kwh * 3.6e3
                            / self.cyc.dt_s_at_i(i),
                    ),
                    self.cur_ess_max_kw_out[i],
                );
            }
            if self.regen_buff_soc[i] < self.accel_buff_soc[i] {
                self.ess_accel_regen_dischg_kw[i] = max(
                    min(
                        (self.soc[i - 1] - (self.regen_buff_soc[i] + self.accel_buff_soc[i]) / 2.0)
                            * self.veh.ess_max_kwh
                            * 3.6e3
                            / self.cyc.dt_s_at_i(i),
                        self.cur_ess_max_kw_out[i],
                    ),
                    -self.cur_max_ess_chg_kw[i],
                );
            } else if self.soc[i - 1] > self.regen_buff_soc[i] {
                self.ess_accel_regen_dischg_kw[i] = max(
                    min(self.ess_regen_buff_dischg_kw[i], self.cur_ess_max_kw_out[i]),
                    -self.cur_max_ess_chg_kw[i],
                );
            } else if self.soc[i - 1] < self.accel_buff_soc[i] {
                self.ess_accel_regen_dischg_kw[i] = max(
                    min(
                        -1.0 * self.ess_accel_buff_chg_kw[i],
                        self.cur_ess_max_kw_out[i],
                    ),
                    -self.cur_max_ess_chg_kw[i],
                );
            } else {
                self.ess_accel_regen_dischg_kw[i] = max(
                    min(0.0, self.cur_ess_max_kw_out[i]),
                    -self.cur_max_ess_chg_kw[i],
                );
            }
            self.fc_kw_gap_fr_eff[i] = (self.trans_kw_out_ach[i] - self.veh.max_fc_eff_kw()).abs();

            if self.veh.no_elec_sys {
                self.mc_elec_in_kw_for_max_fc_eff[i] = 0.0;
            } else if self.trans_kw_out_ach[i] < self.veh.max_fc_eff_kw() {
                if self.fc_kw_gap_fr_eff[i] == self.veh.mc_max_kw {
                    self.mc_elec_in_kw_for_max_fc_eff[i] = -self.fc_kw_gap_fr_eff[i]
                        / self.veh.mc_full_eff_array[self.veh.mc_full_eff_array.len() - 1];
                } else {
                    self.mc_elec_in_kw_for_max_fc_eff[i] = -self.fc_kw_gap_fr_eff[i]
                        / self.veh.mc_full_eff_array[cmp::max(
                            1,
                            first_grtr(
                                &self.veh.mc_kw_out_array,
                                min(self.veh.mc_max_kw - 0.01, self.fc_kw_gap_fr_eff[i]),
                            )
                            .unwrap_or(0)
                                - 1,
                        )];
                }
            } else if self.fc_kw_gap_fr_eff[i] == self.veh.mc_max_kw {
                self.mc_elec_in_kw_for_max_fc_eff[i] =
                    self.veh.mc_kw_in_array[self.veh.mc_kw_in_array.len() - 1];
            } else {
                self.mc_elec_in_kw_for_max_fc_eff[i] = self.veh.mc_kw_in_array[first_grtr(
                    &self.veh.mc_kw_out_array,
                    min(self.veh.mc_max_kw - 0.01, self.fc_kw_gap_fr_eff[i]),
                )
                .unwrap_or(0)
                    - 1];
            }
            if self.veh.no_elec_sys {
                self.elec_kw_req_4ae[i] = 0.0;
            } else if self.trans_kw_in_ach[i] > 0.0 {
                if self.trans_kw_in_ach[i] == self.veh.mc_max_kw {
                    self.elec_kw_req_4ae[i] = self.trans_kw_in_ach[i]
                        / self.veh.mc_full_eff_array[self.veh.mc_full_eff_array.len() - 1]
                        + self.aux_in_kw[i];
                } else {
                    self.elec_kw_req_4ae[i] = self.trans_kw_in_ach[i]
                        / self.veh.mc_full_eff_array[cmp::max(
                            1,
                            first_grtr(
                                &self.veh.mc_kw_out_array,
                                min(self.veh.mc_max_kw - 0.01, self.trans_kw_in_ach[i]),
                            )
                            .unwrap_or(0)
                                - 1,
                        )]
                        + self.aux_in_kw[i];
                }
            } else {
                self.elec_kw_req_4ae[i] = 0.0;
            }

            self.prev_fc_time_on[i] = self.fc_time_on[i - 1];

            // some conditions in the following if statement have a buffer of 1e-6 to prevent false positives/negatives because these have been encountered in practice.
            if self.veh.fc_max_kw == 0.0 {
                self.can_pwr_all_elec[i] = self.accel_buff_soc[i] < self.soc[i - 1]
                    && (self.trans_kw_in_ach[i] - 1e-6) <= self.cur_max_mc_kw_out[i]
                    && (self.elec_kw_req_4ae[i] < self.cur_max_elec_kw[i]
                        || self.veh.fc_max_kw == 0.0);
            } else {
                self.can_pwr_all_elec[i] = self.accel_buff_soc[i] < self.soc[i - 1]
                    && (self.trans_kw_in_ach[i] - 1e-6) <= self.cur_max_mc_kw_out[i]
                    && (self.elec_kw_req_4ae[i] < self.cur_max_elec_kw[i]
                        || self.veh.fc_max_kw == 0.0)
                    && ((self.cyc.mph_at_i(i) - 1e-6) <= self.veh.mph_fc_on
                        || self.veh.charging_on)
                    && self.elec_kw_req_4ae[i] <= self.veh.kw_demand_fc_on;
            }
            if self.can_pwr_all_elec[i] {
                if self.trans_kw_in_ach[i] < self.aux_in_kw[i] {
                    self.desired_ess_kw_out_for_ae[i] = self.aux_in_kw[i] + self.trans_kw_in_ach[i];
                } else if self.regen_buff_soc[i] < self.accel_buff_soc[i] {
                    self.desired_ess_kw_out_for_ae[i] = self.ess_accel_regen_dischg_kw[i];
                } else if self.soc[i - 1] > self.regen_buff_soc[i] {
                    self.desired_ess_kw_out_for_ae[i] = self.ess_regen_buff_dischg_kw[i];
                } else if self.soc[i - 1] < self.accel_buff_soc[i] {
                    self.desired_ess_kw_out_for_ae[i] = -self.ess_accel_buff_chg_kw[i];
                } else {
                    self.desired_ess_kw_out_for_ae[i] = self.trans_kw_in_ach[i] + self.aux_in_kw[i]
                        - self.cur_max_roadway_chg_kw[i];
                }
            } else {
                self.desired_ess_kw_out_for_ae[i] = 0.0;
            }

            if self.can_pwr_all_elec[i] {
                self.ess_ae_kw_out[i] = max(
                    -self.cur_max_ess_chg_kw[i],
                    max(
                        -self.max_ess_regen_buff_chg_kw[i],
                        max(
                            min(
                                0.0,
                                self.cur_max_roadway_chg_kw[i] - self.trans_kw_in_ach[i]
                                    + self.aux_in_kw[i],
                            ),
                            min(
                                self.cur_ess_max_kw_out[i],
                                self.desired_ess_kw_out_for_ae[i],
                            ),
                        ),
                    ),
                );
            } else {
                self.ess_ae_kw_out[i] = 0.0;
            }

            self.er_ae_kw_out[i] = min(
                max(
                    0.0,
                    self.trans_kw_in_ach[i] + self.aux_in_kw[i] - self.ess_ae_kw_out[i],
                ),
                self.cur_max_roadway_chg_kw[i],
            );
            Ok(())
        };

        if let Err(()) = res() {
            Err("`set_hybrid_cont_calcs_rust` failed".to_string())
        } else {
            Ok(())
        }
    }

    /// Calculate control variables related to engine on/off state
    /// Arguments
    /// ------------
    /// i: index of time step
    pub fn set_fc_forced_state_rust(&mut self, i: usize) -> Result<(), String> {
        let mut res = || -> Result<(), ()> {
            // force fuel converter on if it was on in the previous time step, but only if fc
            // has not been on longer than minFcTimeOn
            if self.prev_fc_time_on[i] > 0.0
                && self.prev_fc_time_on[i] < self.veh.min_fc_time_on - self.cyc.dt_s_at_i(i)
            {
                self.fc_forced_on[i] = true;
            } else {
                self.fc_forced_on[i] = false
            }

            if !self.fc_forced_on[i] || !self.can_pwr_all_elec[i] {
                // fc forced on because:
                // - it was on in the previous time step and hasn't been on long enough
                // - it can't power everything on it's own
                self.fc_forced_state[i] = 1;
                self.mc_mech_kw_4forced_fc[i] = 0.0;
            } else if self.trans_kw_in_ach[i] < 0.0 {
                // not forced on.  transmission needs negative power (i.e. regen)
                self.fc_forced_state[i] = 2;
                self.mc_mech_kw_4forced_fc[i] = self.trans_kw_in_ach[i];
            } else if self.veh.max_fc_eff_kw() == self.trans_kw_in_ach[i] {
                // if fc power at which maximum efficiency is achieved equals the transmission input power
                // fc possibly (???) forced on to be more efficient
                // this seems unlikely to ever happen
                self.fc_forced_state[i] = 3;
                self.mc_mech_kw_4forced_fc[i] = 0.0;
            } else if self.veh.idle_fc_kw > self.trans_kw_in_ach[i] && self.accel_kw[i] >= 0.0 {
                // accelerating but idle power is greater than accel power needed by trans
                self.fc_forced_state[i] = 4;
                self.mc_mech_kw_4forced_fc[i] = self.trans_kw_in_ach[i] - self.veh.idle_fc_kw;
            } else if self.veh.max_fc_eff_kw() > self.trans_kw_in_ach[i] {
                // if fc power at which maximum efficiency is achieved exceeds the transmission input power
                self.fc_forced_state[i] = 5;
                self.mc_mech_kw_4forced_fc[i] = 0.0;
            } else {
                // fc not forced on in previous time step or
                // transmission is not in braking state or
                // transmission input power is not exactly most efficient point on fc map or
                // acceleration is not >= 0 and/or idle power is not > trans input power or
                // fc peak eff point in map is <= trans input power
                self.fc_forced_state[i] = 6;
                self.mc_mech_kw_4forced_fc[i] = self.trans_kw_in_ach[i] - self.veh.max_fc_eff_kw();
            }
            Ok(())
        };

        if let Err(()) = res() {
            Err("`set_fc_forced_state_rust` failed".to_string())
        } else {
            Ok(())
        }
    }

    /// Hybrid control decisions.
    /// Arguments
    /// ------------
    /// i: index of time step
    pub fn set_hybrid_cont_decisions(&mut self, i: usize) -> Result<(), String> {
        let mut res = || -> Result<(), ()> {
            if (-self.mc_elec_in_kw_for_max_fc_eff[i] - self.cur_max_roadway_chg_kw[i]) > 0.0 {
                self.ess_desired_kw_4fc_eff[i] = (-self.mc_elec_in_kw_for_max_fc_eff[i]
                    - self.cur_max_roadway_chg_kw[i])
                    * self.veh.ess_dischg_to_fc_max_eff_perc;
            } else {
                self.ess_desired_kw_4fc_eff[i] = (-self.mc_elec_in_kw_for_max_fc_eff[i]
                    - self.cur_max_roadway_chg_kw[i])
                    * self.veh.ess_chg_to_fc_max_eff_perc;
            }

            if self.accel_buff_soc[i] > self.regen_buff_soc[i] {
                self.ess_kw_if_fc_req[i] = min(
                    self.cur_ess_max_kw_out[i],
                    min(
                        self.veh.mc_max_elec_in_kw + self.aux_in_kw[i],
                        min(
                            self.cur_max_mc_elec_kw_in[i] + self.aux_in_kw[i],
                            max(
                                -self.cur_max_ess_chg_kw[i],
                                self.ess_accel_regen_dischg_kw[i],
                            ),
                        ),
                    ),
                );
            } else if self.ess_regen_buff_dischg_kw[i] > 0.0 {
                self.ess_kw_if_fc_req[i] = min(
                    self.cur_ess_max_kw_out[i],
                    min(
                        self.veh.mc_max_elec_in_kw + self.aux_in_kw[i],
                        min(
                            self.cur_max_mc_elec_kw_in[i] + self.aux_in_kw[i],
                            max(
                                -self.cur_max_ess_chg_kw[i],
                                min(
                                    self.ess_accel_regen_dischg_kw[i],
                                    min(
                                        self.mc_elec_in_lim_kw[i] + self.aux_in_kw[i],
                                        max(
                                            self.ess_regen_buff_dischg_kw[i],
                                            self.ess_desired_kw_4fc_eff[i],
                                        ),
                                    ),
                                ),
                            ),
                        ),
                    ),
                );
            } else if self.ess_accel_buff_chg_kw[i] > 0.0 {
                self.ess_kw_if_fc_req[i] = min(
                    self.cur_ess_max_kw_out[i],
                    min(
                        self.veh.mc_max_elec_in_kw + self.aux_in_kw[i],
                        min(
                            self.cur_max_mc_elec_kw_in[i] + self.aux_in_kw[i],
                            max(
                                -self.cur_max_ess_chg_kw[i],
                                max(
                                    -self.max_ess_regen_buff_chg_kw[i],
                                    min(
                                        -self.ess_accel_buff_chg_kw[i],
                                        self.ess_desired_kw_4fc_eff[i],
                                    ),
                                ),
                            ),
                        ),
                    ),
                );
            } else if self.ess_desired_kw_4fc_eff[i] > 0.0 {
                self.ess_kw_if_fc_req[i] = min(
                    self.cur_ess_max_kw_out[i],
                    min(
                        self.veh.mc_max_elec_in_kw + self.aux_in_kw[i],
                        min(
                            self.cur_max_mc_elec_kw_in[i] + self.aux_in_kw[i],
                            max(
                                -self.cur_max_ess_chg_kw[i],
                                min(
                                    self.ess_desired_kw_4fc_eff[i],
                                    self.max_ess_accell_buff_dischg_kw[i],
                                ),
                            ),
                        ),
                    ),
                );
            } else {
                self.ess_kw_if_fc_req[i] = min(
                    self.cur_ess_max_kw_out[i],
                    min(
                        self.veh.mc_max_elec_in_kw + self.aux_in_kw[i],
                        min(
                            self.cur_max_mc_elec_kw_in[i] + self.aux_in_kw[i],
                            max(
                                -self.cur_max_ess_chg_kw[i],
                                max(
                                    self.ess_desired_kw_4fc_eff[i],
                                    -self.max_ess_regen_buff_chg_kw[i],
                                ),
                            ),
                        ),
                    ),
                );
            }

            self.er_kw_if_fc_req[i] = max(
                0.0,
                min(
                    self.cur_max_roadway_chg_kw[i],
                    min(
                        self.cur_max_mech_mc_kw_in[i],
                        self.ess_kw_if_fc_req[i] - self.mc_elec_in_lim_kw[i] + self.aux_in_kw[i],
                    ),
                ),
            );

            self.mc_elec_kw_in_if_fc_req[i] =
                self.ess_kw_if_fc_req[i] + self.er_kw_if_fc_req[i] - self.aux_in_kw[i];

            if self.veh.no_elec_sys || self.mc_elec_kw_in_if_fc_req[i] == 0.0 {
                self.mc_kw_if_fc_req[i] = 0.0;
            } else if self.mc_elec_kw_in_if_fc_req[i] > 0.0 {
                if self.mc_elec_kw_in_if_fc_req[i] == arrmax(&self.veh.mc_kw_in_array) {
                    self.mc_kw_if_fc_req[i] = self.mc_elec_kw_in_if_fc_req[i]
                        * self.veh.mc_full_eff_array[self.veh.mc_full_eff_array.len() - 1];
                } else {
                    self.mc_kw_if_fc_req[i] = self.mc_elec_kw_in_if_fc_req[i]
                        * self.veh.mc_full_eff_array[cmp::max(
                            1,
                            first_grtr(
                                &self.veh.mc_kw_in_array,
                                min(
                                    arrmax(&self.veh.mc_kw_in_array) - 0.01,
                                    self.mc_elec_kw_in_if_fc_req[i],
                                ),
                            )
                            .unwrap_or(0)
                                - 1,
                        )]
                }
            } else if -self.mc_elec_kw_in_if_fc_req[i] == arrmax(&self.veh.mc_kw_in_array) {
                self.mc_kw_if_fc_req[i] = self.mc_elec_kw_in_if_fc_req[i]
                    / self.veh.mc_full_eff_array[self.veh.mc_full_eff_array.len() - 1];
            } else {
                self.mc_kw_if_fc_req[i] = self.mc_elec_kw_in_if_fc_req[i]
                    / self.veh.mc_full_eff_array[cmp::max(
                        1,
                        first_grtr(
                            &self.veh.mc_kw_in_array,
                            min(
                                arrmax(&self.veh.mc_kw_in_array) - 0.01,
                                -self.mc_elec_kw_in_if_fc_req[i],
                            ),
                        )
                        .unwrap_or(0)
                            - 1,
                    )];
            }

            if self.veh.mc_max_kw == 0.0 {
                self.mc_mech_kw_out_ach[i] = 0.0;
            } else if self.fc_forced_on[i]
                && self.can_pwr_all_elec[i]
                && (self.veh.veh_pt_type == HEV || self.veh.veh_pt_type == PHEV)
                && (self.veh.fc_eff_type != H2FC)
            {
                self.mc_mech_kw_out_ach[i] = self.mc_mech_kw_4forced_fc[i];
            } else if self.trans_kw_in_ach[i] <= 0.0 {
                if self.veh.fc_eff_type != H2FC && self.veh.fc_max_kw > 0.0 {
                    if self.can_pwr_all_elec[i] {
                        self.mc_mech_kw_out_ach[i] =
                            -min(self.cur_max_mech_mc_kw_in[i], -self.trans_kw_in_ach[i]);
                    } else {
                        self.mc_mech_kw_out_ach[i] = min(
                            -min(self.cur_max_mech_mc_kw_in[i], -self.trans_kw_in_ach[i]),
                            max(-self.cur_max_fc_kw_out[i], self.mc_kw_if_fc_req[i]),
                        );
                    }
                } else {
                    self.mc_mech_kw_out_ach[i] = min(
                        -min(self.cur_max_mech_mc_kw_in[i], -self.trans_kw_in_ach[i]),
                        -self.trans_kw_in_ach[i],
                    );
                }
            } else if self.can_pwr_all_elec[i] {
                self.mc_mech_kw_out_ach[i] = self.trans_kw_in_ach[i]
            } else {
                self.mc_mech_kw_out_ach[i] =
                    max(self.min_mc_kw_2help_fc[i], self.mc_kw_if_fc_req[i])
            }

            if self.mc_mech_kw_out_ach[i] == 0.0 {
                self.mc_elec_kw_in_ach[i] = 0.0;
            } else if self.mc_mech_kw_out_ach[i] < 0.0 {
                if -self.mc_mech_kw_out_ach[i] == arrmax(&self.veh.mc_kw_in_array) {
                    self.mc_elec_kw_in_ach[i] = self.mc_mech_kw_out_ach[i]
                        * self.veh.mc_full_eff_array[self.veh.mc_full_eff_array.len() - 1]
                } else {
                    self.mc_elec_kw_in_ach[i] = self.mc_mech_kw_out_ach[i]
                        * self.veh.mc_full_eff_array[cmp::max(
                            1,
                            first_grtr(
                                &self.veh.mc_kw_in_array,
                                min(
                                    arrmax(&self.veh.mc_kw_in_array) - 0.01,
                                    -self.mc_mech_kw_out_ach[i],
                                ),
                            )
                            .unwrap_or(0)
                                - 1,
                        )];
                }
            } else if self.veh.mc_max_kw == self.mc_mech_kw_out_ach[i] {
                self.mc_elec_kw_in_ach[i] = self.mc_mech_kw_out_ach[i]
                    / self.veh.mc_full_eff_array[self.veh.mc_full_eff_array.len() - 1]
            } else {
                self.mc_elec_kw_in_ach[i] = self.mc_mech_kw_out_ach[i]
                    / self.veh.mc_full_eff_array[cmp::max(
                        1,
                        first_grtr(
                            &self.veh.mc_kw_out_array,
                            min(self.veh.mc_max_kw - 0.01, self.mc_mech_kw_out_ach[i]),
                        )
                        .unwrap_or(0)
                            - 1,
                    )];
            }

            if self.cur_max_roadway_chg_kw[i] == 0.0 {
                self.roadway_chg_kw_out_ach[i] = 0.0
            } else if self.veh.fc_eff_type == H2FC {
                self.roadway_chg_kw_out_ach[i] = max(
                    0.0,
                    max(
                        self.mc_elec_kw_in_ach[i],
                        max(
                            self.max_ess_regen_buff_chg_kw[i],
                            max(
                                self.ess_regen_buff_dischg_kw[i],
                                self.cur_max_roadway_chg_kw[i],
                            ),
                        ),
                    ),
                );
            } else if self.can_pwr_all_elec[i] {
                self.roadway_chg_kw_out_ach[i] = self.er_ae_kw_out[i];
            } else {
                self.roadway_chg_kw_out_ach[i] = self.er_kw_if_fc_req[i];
            }

            self.min_ess_kw_2help_fc[i] = self.mc_elec_kw_in_ach[i] + self.aux_in_kw[i]
                - self.cur_max_fc_kw_out[i]
                - self.roadway_chg_kw_out_ach[i];

            if self.veh.ess_max_kw == 0.0 || self.veh.ess_max_kwh == 0.0 {
                self.ess_kw_out_ach[i] = 0.0;
            } else if self.veh.fc_eff_type == H2FC {
                if self.trans_kw_out_ach[i] >= 0.0 {
                    self.ess_kw_out_ach[i] = min(
                        self.cur_ess_max_kw_out[i],
                        min(
                            self.mc_elec_kw_in_ach[i] + self.aux_in_kw[i]
                                - self.roadway_chg_kw_out_ach[i],
                            max(
                                self.min_ess_kw_2help_fc[i],
                                max(
                                    self.ess_desired_kw_4fc_eff[i],
                                    self.ess_accel_regen_dischg_kw[i],
                                ),
                            ),
                        ),
                    );
                } else {
                    self.ess_kw_out_ach[i] = self.mc_elec_kw_in_ach[i] + self.aux_in_kw[i]
                        - self.roadway_chg_kw_out_ach[i];
                }
            } else if self.high_acc_fc_on_tag[i] || self.veh.no_elec_aux {
                self.ess_kw_out_ach[i] = self.mc_elec_kw_in_ach[i] - self.roadway_chg_kw_out_ach[i];
            } else {
                self.ess_kw_out_ach[i] =
                    self.mc_elec_kw_in_ach[i] + self.aux_in_kw[i] - self.roadway_chg_kw_out_ach[i];
            }

            if self.veh.no_elec_sys {
                self.ess_cur_kwh[i] = 0.0
            } else if self.ess_kw_out_ach[i] < 0.0 {
                self.ess_cur_kwh[i] = self.ess_cur_kwh[i - 1]
                    - self.ess_kw_out_ach[i] * self.cyc.dt_s_at_i(i) / 3.6e3
                        * self.veh.ess_round_trip_eff.sqrt();
            } else {
                self.ess_cur_kwh[i] = self.ess_cur_kwh[i - 1]
                    - self.ess_kw_out_ach[i] * self.cyc.dt_s_at_i(i) / 3.6e3
                        * (1.0 / self.veh.ess_round_trip_eff.sqrt());
            }

            if self.veh.ess_max_kwh == 0.0 {
                self.soc[i] = 0.0;
            } else {
                self.soc[i] = self.ess_cur_kwh[i] / self.veh.ess_max_kwh;
            }

            if self.can_pwr_all_elec[i] && !self.fc_forced_on[i] && self.fc_kw_out_ach[i] == 0.0 {
                self.fc_time_on[i] = 0.0
            } else {
                self.fc_time_on[i] = self.fc_time_on[i - 1] + self.cyc.dt_s_at_i(i);
            }
            Ok(())
        };

        if let Err(()) = res() {
            Err("`set_hybrid_cont_decisions_rust` failed".to_string())
        } else {
            Ok(())
        }
    }

    /// Sets power consumption values for the current time step.
    /// Arguments
    /// ------------
    /// i: index of time step
    pub fn set_fc_power(&mut self, i: usize) -> Result<(), String> {
        let mut res = || -> Result<(), ()> {
            if self.veh.fc_max_kw == 0.0 {
                self.fc_kw_out_ach[i] = 0.0;
            } else if self.veh.fc_eff_type == H2FC {
                self.fc_kw_out_ach[i] = min(
                    self.cur_max_fc_kw_out[i],
                    max(
                        0.0,
                        self.mc_elec_kw_in_ach[i] + self.aux_in_kw[i]
                            - self.ess_kw_out_ach[i]
                            - self.roadway_chg_kw_out_ach[i],
                    ),
                );
            } else if self.veh.no_elec_sys || self.veh.no_elec_aux || self.high_acc_fc_on_tag[i] {
                self.fc_kw_out_ach[i] = min(
                    self.cur_max_fc_kw_out[i],
                    max(
                        0.0,
                        self.trans_kw_in_ach[i] - self.mc_mech_kw_out_ach[i] + self.aux_in_kw[i],
                    ),
                );
            } else {
                self.fc_kw_out_ach[i] = min(
                    self.cur_max_fc_kw_out[i],
                    max(0.0, self.trans_kw_in_ach[i] - self.mc_mech_kw_out_ach[i]),
                );
            }

            if self.veh.fc_max_kw == 0.0 {
                self.fc_kw_out_ach_pct[i] = 0.0;
            } else {
                self.fc_kw_out_ach_pct[i] = self.fc_kw_out_ach[i] / self.veh.fc_max_kw;
            }

            if self.fc_kw_out_ach[i] == 0.0 {
                self.fc_kw_in_ach[i] = 0.0;
                self.fc_kw_out_ach_pct[i] = 0.0;
            } else if self.veh.fc_eff_array[first_grtr(
                &self.veh.fc_kw_out_array,
                min(self.fc_kw_out_ach[i], self.veh.fc_max_kw),
            )
            .unwrap_or(0)
                - 1]
                != 0.0
            {
                self.fc_kw_in_ach[i] = self.fc_kw_out_ach[i]
                    / (self.veh.fc_eff_array[first_grtr(
                        &self.veh.fc_kw_out_array,
                        min(self.fc_kw_out_ach[i], self.veh.fc_max_kw),
                    )
                    .unwrap_or(0)
                        - 1]);
            } else {
                self.fc_kw_in_ach[i] = 0.0
            }

            self.fs_kw_out_ach[i] = self.fc_kw_in_ach[i];

            self.fs_kwh_out_ach[i] = self.fs_kw_out_ach[i] * self.cyc.dt_s_at_i(i) / 3.6e3;
            Ok(())
        };

        if let Err(()) = res() {
            Err("`set_fc_power_rust` failed".to_string())
        } else {
            Ok(())
        }
    }

    ///
    pub fn set_time_dilation(&mut self, i: usize) -> Result<(), String> {
        let mut res = || -> Result<(), String> {
            // if prescribed speed is zero, trace is met to avoid div-by-zero errors and other possible wackiness
            let mut trace_met = (self.cyc.dist_m().slice(s![0..(i + 1)]).sum()
                - self.dist_m.slice(s![0..(i + 1)]).sum())
            .abs()
                / self.cyc0.dist_m().slice(s![0..(i + 1)]).sum()
                < self.sim_params.time_dilation_tol
                || self.cyc.mps[i] == 0.0;

            let mut d_short: Vec<f64> = vec![];
            let mut t_dilation: Vec<f64> = vec![0.0]; // no time dilation initially
            if !trace_met {
                self.trace_miss_iters[i] += 1;

                d_short.push(
                    self.cyc0.dist_m().slice(s![0..i + 1]).sum()
                        - self.dist_m.slice(s![0..i + 1]).sum(),
                ); // positive if behind trace
                t_dilation.push(min(
                    max(
                        d_short[d_short.len() - 1] / self.cyc0.dt_s_at_i(i) / self.mps_ach[i], // initial guess, speed that needed to be achived per speed that was achieved
                        self.sim_params.min_time_dilation,
                    ),
                    self.sim_params.max_time_dilation,
                ));

                // add time dilation factor * step size to current and subsequent times
                self.cyc.time_s = add_from(
                    &self.cyc.time_s,
                    i,
                    self.cyc.dt_s_at_i(i) * t_dilation[t_dilation.len() - 1],
                );
                self.solve_step(i)?;

                trace_met =
                    // convergence criteria
                    (self.cyc0.dist_m().slice(s![0..i+1]).sum() - self.dist_m.slice(s![0..i+1]).sum()).abs() / self.cyc0.dist_m().slice(s![0..i+1]).sum()
                    < self.sim_params.time_dilation_tol
                    // exceeding max time dilation
                    || t_dilation[t_dilation.len()-1] >= self.sim_params.max_time_dilation
                    // lower than min time dilation
                    || t_dilation[t_dilation.len()-1] <= self.sim_params.min_time_dilation;
            }
            while !trace_met {
                // iterate newton's method until time dilation has converged or other exit criteria trigger trace_met == True
                // distance shortfall [m]
                // correct time steps
                d_short.push(
                    self.cyc0.dist_m().slice(s![0..i + 1]).sum()
                        - self.dist_m.slice(s![0..i + 1]).sum(),
                );
                t_dilation.push(min(
                    max(
                        t_dilation[t_dilation.len() - 1]
                            - (t_dilation[t_dilation.len() - 1] - t_dilation[t_dilation.len() - 2])
                                / (d_short[d_short.len() - 1] - d_short[d_short.len() - 2])
                                * d_short[d_short.len() - 1],
                        self.sim_params.min_time_dilation,
                    ),
                    self.sim_params.max_time_dilation,
                ));
                self.cyc.time_s = add_from(
                    &self.cyc.time_s,
                    i,
                    self.cyc.dt_s_at_i(i) * t_dilation[t_dilation.len() - 1],
                );

                self.solve_step(i)?;

                self.trace_miss_iters[i] += 1;

                trace_met =
                    // convergence criteria
                    (self.cyc0.dist_m().slice(s![0..i+1]).sum() - self.dist_m.slice(s![0..i+1]).sum()).abs() / self.cyc0.dist_m().slice(s![0..i+1]).sum()
                    < self.sim_params.time_dilation_tol
                    // max iterations
                    || self.trace_miss_iters[i] >= self.sim_params.max_trace_miss_iters
                    // exceeding max time dilation
                    || t_dilation[t_dilation.len()-1] >= self.sim_params.max_time_dilation
                    // lower than min time dilation
                    || t_dilation[t_dilation.len()-1] <= self.sim_params.min_time_dilation;
            }
            Ok(())
        };

        if let Err(message) = res() {
            Err("`set_time_dilation_rust` failed: ".to_string() + &message)
        } else {
            Ok(())
        }
    }

    // Calculates the derivative dv/dd (change in speed by change in distance)
    // - v: number, the speed at which to evaluate dv/dd (m/s)
    // - grade: number, the road grade as a decimal fraction
    // RETURN: number, the dv/dd for these conditions
    fn calc_dvdd(&self, v: f64, grade: f64) -> f64 {
        if v <= 0.0 {
            0.0
        } else {
            let atan_grade = grade.atan(); // float(np.arctan(grade))
            let g = self.props.a_grav_mps2;
            let m = self.veh.veh_kg;
            let rho_cdfa =
                self.props.air_density_kg_per_m3 * self.veh.drag_coef * self.veh.frontal_area_m2;
            let rrc = self.veh.wheel_rr_coef;
            -1.0 * ((g / v) * (atan_grade.sin() + rrc * atan_grade.cos())
                + (0.5 * rho_cdfa * (1.0 / m) * v))
        }
    }

    fn apply_coast_trajectory(&mut self, coast_traj: CoastTrajectory) {
        if coast_traj.found_trajectory {
            let num_speeds = match coast_traj.speeds_m_per_s {
                Some(speeds_m_per_s) => {
                    for (di, &new_speed) in speeds_m_per_s.iter().enumerate() {
                        let idx = coast_traj.start_idx + di;
                        if idx >= self.mps_ach.len() {
                            break;
                        }
                        self.cyc.mps[idx] = new_speed;
                    }
                    speeds_m_per_s.len()
                }
                None => 0,
            };
            let (_, n) = self.cyc.modify_with_braking_trajectory(
                self.sim_params.coast_brake_accel_m_per_s2,
                coast_traj.start_idx + num_speeds,
                coast_traj.distance_to_brake_m,
            );
            for di in 0..(self.cyc0.mps.len() - coast_traj.start_idx) {
                let idx = coast_traj.start_idx + di;
                self.impose_coast[idx] = di < num_speeds + n;
            }
        }
    }

    /// Generate a coast trajectory without actually modifying the cycle.
    /// This can be used to calculate the distance to stop via coast using
    /// actual time-stepping and dynamically changing grade.
    fn generate_coast_trajectory(&self, i: usize) -> CoastTrajectory {
        let v0 = self.mps_ach[i - 1];
        let v_brake = self.sim_params.coast_brake_start_speed_m_per_s;
        let a_brake = self.sim_params.coast_brake_accel_m_per_s2;
        assert![a_brake <= 0.0];
        let ds = ndarrcumsum(&trapz_step_distances(&self.cyc0));
        let gs = self.cyc0.grade.clone();
        let d0 = trapz_step_start_distance(&self.cyc, i);
        let mut distances_m: Vec<f64> = vec![];
        let mut grade_by_distance: Vec<f64> = vec![];
        for idx in 0..ds.len() {
            if ds[idx] >= d0 {
                distances_m.push(ds[idx] - d0);
                grade_by_distance.push(gs[idx])
            }
        }
        if distances_m.is_empty() {
            return CoastTrajectory {
                found_trajectory: false,
                distance_to_stop_via_coast_m: 0.0,
                start_idx: 0,
                speeds_m_per_s: None,
                distance_to_brake_m: None,
            };
        }
        let distances_m = Array::from_vec(distances_m);
        let grade_by_distance = Array::from_vec(grade_by_distance);
        // distance traveled while stopping via friction-braking (i.e., distance to brake)
        if v0 <= v_brake {
            return CoastTrajectory {
                found_trajectory: true,
                distance_to_stop_via_coast_m: -0.5 * v0 * v0 / a_brake,
                start_idx: i,
                speeds_m_per_s: None,
                distance_to_brake_m: None,
            };
        }
        let dtb = -0.5 * v_brake * v_brake / a_brake;
        let mut d = 0.0;
        let d_max = distances_m[distances_m.len() - 1] - dtb;
        let unique_grades = ndarrunique(&grade_by_distance);
        let unique_grade: Option<f64> = if unique_grades.len() == 1 {
            Some(unique_grades[0])
        } else {
            None
        };
        let has_unique_grade: bool = unique_grade.is_some();
        let max_iter = 2000;
        let iters_per_step = 2;
        let mut new_speeds_m_per_s: Vec<f64> = vec![];
        let mut v = v0;
        let mut iter = 0;
        let mut idx = i;
        let dts0 = self.cyc0.calc_distance_to_next_stop_from(d0);
        while v > v_brake && v >= 0.0 && d <= d_max && iter < max_iter && idx < self.mps_ach.len() {
            let dt_s = self.cyc0.dt_s_at_i(idx);
            let mut gr = match unique_grade {
                Some(g) => g,
                None => self.cyc0.average_grade_over_range(d + d0, 0.0),
            };
            let mut k = self.calc_dvdd(v, gr);
            let mut v_next = v * (1.0 + 0.5 * k * dt_s) / (1.0 - 0.5 * k * dt_s);
            let mut vavg = 0.5 * (v + v_next);
            let mut dd: f64;
            for _ in 0..iters_per_step {
                k = self.calc_dvdd(vavg, gr);
                v_next = v * (1.0 + 0.5 * k * dt_s) / (1.0 - 0.5 * k * dt_s);
                vavg = 0.5 * (v + v_next);
                dd = vavg * dt_s;
                gr = match unique_grade {
                    Some(g) => g,
                    None => self.cyc0.average_grade_over_range(d + d0, dd),
                };
            }
            if k >= 0.0 && has_unique_grade {
                // there is no solution for coastdown -- speed will never decrease
                return CoastTrajectory {
                    found_trajectory: false,
                    distance_to_stop_via_coast_m: 0.0,
                    start_idx: 0,
                    speeds_m_per_s: None,
                    distance_to_brake_m: None,
                };
            }
            if v_next <= v_brake {
                break;
            }
            vavg = 0.5 * (v + v_next);
            dd = vavg * dt_s;
            let dtb = -0.5 * v_next * v_next / a_brake;
            d += dd;
            new_speeds_m_per_s.push(v_next);
            v = v_next;
            if d + dtb > dts0 {
                break;
            }
            iter += 1;
            idx += 1;
        }
        if iter < max_iter && idx < self.mps_ach.len() {
            let dtb = -0.5 * v * v / a_brake;
            let dtb_target = min(max(dts0 - d, 0.5 * dtb), 2.0 * dtb);
            let dtsc = d + dtb_target;
            return CoastTrajectory {
                found_trajectory: true,
                distance_to_stop_via_coast_m: dtsc,
                start_idx: i,
                speeds_m_per_s: Some(new_speeds_m_per_s),
                distance_to_brake_m: Some(dtb_target),
            };
        }
        CoastTrajectory {
            found_trajectory: false,
            distance_to_stop_via_coast_m: 0.0,
            start_idx: 0,
            speeds_m_per_s: None,
            distance_to_brake_m: None,
        }
    }

    /// Calculate the distance to stop via coasting in meters.
    /// - i: non-negative-integer, the current index
    /// RETURN: non-negative-number or -1.0
    /// - if -1.0, it means there is no solution to a coast-down distance.
    ///     This can happen due to being too close to the given
    ///     stop or perhaps due to coasting downhill
    /// - if a non-negative-number, the distance in meters that the vehicle
    ///     would freely coast if unobstructed. Accounts for grade between
    ///     the current point and end-point
    fn calc_distance_to_stop_coast_v2(&self, i: usize) -> f64 {
        let not_found = -1.0;
        let v0 = self.cyc.mps[i - 1];
        let v_brake = self.sim_params.coast_brake_start_speed_m_per_s;
        let a_brake = self.sim_params.coast_brake_accel_m_per_s2;
        let ds = ndarrcumsum(&trapz_step_distances(&self.cyc0));
        let gs = self.cyc0.grade.clone();
        assert!(
            ds.len() == gs.len(),
            "Assumed length of ds and gs the same but actually ds.len():{} and gs.len():{}",
            ds.len(),
            gs.len()
        );
        let d0 = trapz_step_start_distance(&self.cyc, i);
        let mut grade_by_distance: Vec<f64> = vec![];
        for idx in 0..ds.len() {
            if ds[idx] >= d0 {
                grade_by_distance.push(gs[idx]);
            }
        }
        let grade_by_distance = Array::from_vec(grade_by_distance);
        let veh_mass_kg = self.veh.veh_kg;
        let air_density_kg_per_m3 = self.props.air_density_kg_per_m3;
        let cdfa_m2 = self.veh.drag_coef * self.veh.frontal_area_m2;
        let rrc = self.veh.wheel_rr_coef;
        let gravity_m_per_s2 = self.props.a_grav_mps2;
        // distance traveled while stopping via friction-braking (i.e., distance to brake)
        let dtb = -0.5 * v_brake * v_brake / a_brake;
        if v0 <= v_brake {
            return -0.5 * v0 * v0 / a_brake;
        }
        let unique_grades = ndarrunique(&grade_by_distance);
        if unique_grades.len() == 1 {
            // if there is only one grade, there may be a closed-form solution
            let unique_grade = unique_grades[0];
            let theta = unique_grade.atan();
            let c1 = gravity_m_per_s2 * (theta.sin() + rrc * theta.cos());
            let c2 = (air_density_kg_per_m3 * cdfa_m2) / (2.0 * veh_mass_kg);
            let v02 = v0 * v0;
            let vb2 = v_brake * v_brake;
            let mut d = not_found;
            let a1 = c1 + c2 * v02;
            let b1 = c1 + c2 * vb2;
            if c2 == 0.0 {
                if c1 > 0.0 {
                    d = (1.0 / (2.0 * c1)) * (v02 - vb2);
                }
            } else if a1 > 0.0 && b1 > 0.0 {
                d = (1.0 / (2.0 * c2)) * (a1.ln() - b1.ln());
            }
            if d != not_found {
                return d + dtb;
            }
        }
        let ct = self.generate_coast_trajectory(i);
        if ct.found_trajectory {
            ct.distance_to_stop_via_coast_m
        } else {
            not_found
        }
    }

    /// - i: non-negative integer, the current position in cyc
    /// RETURN: Bool if vehicle should initiate coasting
    /// Coast logic is that the vehicle should coast if it is within coasting distance of a stop:
    /// - if distance to coast from start of step is <= distance to next stop
    /// - AND distance to coast from end of step (using prescribed speed) is > distance to next stop
    /// - ALSO, vehicle must have been at or above the coast brake start speed at beginning of step
    /// - AND, must be at least 4 x distances-to-break away
    fn should_impose_coast(&self, i: usize) -> bool {
        if self.sim_params.coast_start_speed_m_per_s > 0.0 {
            return self.cyc.mps[i] >= self.sim_params.coast_start_speed_m_per_s;
        }
        let v0 = self.mps_ach[i - 1];
        if v0 < self.sim_params.coast_brake_start_speed_m_per_s {
            return false;
        }
        // distance to stop by coasting from start of step (i-1)
        let dtsc0 = self.calc_distance_to_stop_coast_v2(i);
        if dtsc0 < 0.0 {
            return false;
        }
        // distance to next stop (m)
        let d0 = trapz_step_start_distance(&self.cyc, i);
        let dts0 = self.cyc0.calc_distance_to_next_stop_from(d0);
        let dtb = -0.5 * v0 * v0 / self.sim_params.coast_brake_accel_m_per_s2;
        dtsc0 >= dts0 && dts0 >= (4.0 * dtb)
    }

    /// Calculate next rendezvous trajectory for eco-coasting
    /// - i: non-negative integer, the index into cyc for the end of start-of-step
    ///     (i.e., the step that may be modified; should be i)
    /// - min_accel_m__s2: number, the minimum acceleration permitted (m/s2)
    /// - max_accel_m__s2: number, the maximum acceleration permitted (m/s2)
    /// RETURN: (Tuple
    ///     found_rendezvous: Bool, if True the remainder of the data is valid; if False, no rendezvous found
    ///     n: positive integer, the number of steps ahead to rendezvous at
    ///     jerk_m__s3: number, the Jerk or first-derivative of acceleration (m/s3)
    ///     accel_m__s2: number, the initial acceleration of the trajectory (m/s2)
    /// )
    /// If no rendezvous exists within the scope, the returned tuple has False for the first item.
    /// Otherwise, returns the next closest rendezvous in time/space
    fn calc_next_rendezvous_trajectory(
        &self,
        i: usize,
        min_accel_m_per_s2: f64,
        max_accel_m_per_s2: f64,
    ) -> (bool, usize, f64, f64) {
        let tol = 1e-6;
        // v0 is where n=0, i.e., idx-1
        let v0 = self.cyc.mps[i - 1];
        let brake_start_speed_m_per_s = self.sim_params.coast_brake_start_speed_m_per_s;
        let brake_accel_m_per_s2 = self.sim_params.coast_brake_accel_m_per_s2;
        let time_horizon_s = max(self.sim_params.coast_time_horizon_for_adjustment_s, 1.0);
        // distance_horizon_m = 1000.0
        let not_found_n: usize = 0;
        let not_found_jerk_m_per_s3: f64 = 0.0;
        let not_found_accel_m_per_s2: f64 = 0.0;
        let not_found: (bool, usize, f64, f64) = (
            false,
            not_found_n,
            not_found_jerk_m_per_s3,
            not_found_accel_m_per_s2,
        );
        if v0 < (brake_start_speed_m_per_s + tol) {
            // don't process braking
            return not_found;
        }
        let (min_accel_m_per_s2, max_accel_m_per_s2) = if min_accel_m_per_s2 > max_accel_m_per_s2 {
            (max_accel_m_per_s2, min_accel_m_per_s2)
        } else {
            (min_accel_m_per_s2, max_accel_m_per_s2)
        };
        let num_samples = self.cyc.mps.len();
        let d0 = trapz_step_start_distance(&self.cyc, i);
        // a_proposed = (v1 - v0) / dt
        // distance to stop from start of time-step
        let dts0 = self.cyc0.calc_distance_to_next_stop_from(d0);
        if dts0 < 0.0 {
            // no stop to coast towards or we're there...
            return not_found;
        }
        let dt = self.cyc.dt_s_at_i(i);
        // distance to brake from the brake start speed (m/s)
        let dtb =
            -0.5 * brake_start_speed_m_per_s * brake_start_speed_m_per_s / brake_accel_m_per_s2;
        // distance to brake initiation from start of time-step (m)
        let dtbi0 = dts0 - dtb;
        if dtbi0 < 0.0 {
            return not_found;
        }
        // Now, check rendezvous trajectories
        let mut step_idx = i;
        let mut dt_plan = 0.0;
        let mut r_best_found = false;
        let mut r_best_n = 0;
        let mut r_best_jerk_m_per_s3 = 0.0;
        let mut r_best_accel_m_per_s2 = 0.0;
        let mut r_best_accel_spread_m_per_s2 = 0.0;
        while dt_plan <= time_horizon_s && step_idx < num_samples {
            dt_plan += self.cyc0.dt_s_at_i(step_idx);
            let step_ahead = step_idx - (i - 1);
            if step_ahead == 1 {
                // for brake init rendezvous
                let accel = (brake_start_speed_m_per_s - v0) / dt;
                let v1 = max(0.0, v0 + accel * dt);
                let dd_proposed = ((v0 + v1) / 2.0) * dt;
                if (v1 - brake_start_speed_m_per_s).abs() < tol && (dtbi0 - dd_proposed).abs() < tol
                {
                    r_best_found = true;
                    r_best_n = 1;
                    r_best_jerk_m_per_s3 = 0.0;
                    r_best_accel_m_per_s2 = accel;
                    break;
                }
            } else {
                // rendezvous trajectory for brake-start -- assumes fixed time-steps
                if dtbi0 > 0.0 {
                    let (r_bi_jerk_m_per_s3, r_bi_accel_m_per_s2) = calc_constant_jerk_trajectory(
                        step_ahead,
                        0.0,
                        v0,
                        dtbi0,
                        brake_start_speed_m_per_s,
                        dt,
                    );
                    if r_bi_accel_m_per_s2 < max_accel_m_per_s2
                        && r_bi_accel_m_per_s2 > min_accel_m_per_s2
                        && r_bi_jerk_m_per_s3 >= 0.0
                    {
                        let as_bi = accel_array_for_constant_jerk(
                            step_ahead,
                            r_bi_accel_m_per_s2,
                            r_bi_jerk_m_per_s3,
                            dt,
                        );
                        let as_bi_min: f64 =
                            as_bi.to_vec().into_iter().reduce(f64::min).unwrap_or(0.0);
                        let as_bi_max: f64 =
                            as_bi.to_vec().into_iter().reduce(f64::max).unwrap_or(0.0);
                        let accel_spread = (as_bi_max - as_bi_min).abs();
                        let flag = (as_bi_max < (max_accel_m_per_s2 + 1e-6)
                            && as_bi_min > (min_accel_m_per_s2 - 1e-6))
                            && (!r_best_found || (accel_spread < r_best_accel_spread_m_per_s2));
                        if flag {
                            r_best_found = true;
                            r_best_n = step_ahead;
                            r_best_accel_m_per_s2 = r_bi_accel_m_per_s2;
                            r_best_jerk_m_per_s3 = r_bi_jerk_m_per_s3;
                            r_best_accel_spread_m_per_s2 = accel_spread;
                        }
                    }
                }
            }
            step_idx += 1;
        }
        if r_best_found {
            return (
                r_best_found,
                r_best_n,
                r_best_jerk_m_per_s3,
                r_best_accel_m_per_s2,
            );
        }
        not_found
    }

    /// Coast Delay allows us to represent coasting to a stop when the lead
    /// vehicle has already moved on from that stop.  In this case, the coasting
    /// vehicle need not dwell at this or any stop while it is lagging behind
    /// the lead vehicle in distance. Instead, the vehicle comes to a stop and
    /// resumes mimicing the lead-vehicle trace at the first time-step the
    /// lead-vehicle moves past the stop-distance. This index is the "coast delay index".
    ///
    /// Arguments
    /// ---------
    /// - i: integer, the step index
    /// NOTE: Resets the coast_delay_index to 0 and calculates and sets the next
    /// appropriate coast_delay_index if appropriate
    fn set_coast_delay(&mut self, i: usize) {
        let speed_tol = 0.01; // m/s
        let dist_tol = 0.1; // meters
        for idx in i..self.cyc.time_s.len() {
            self.coast_delay_index[idx] = 0; // clear all future coast-delays
        }
        let mut coast_delay: Option<i32> = None;
        if !self.sim_params.idm_allow && self.cyc.mps[i] < speed_tol {
            let d0 = trapz_step_start_distance(&self.cyc, i);
            let d0_lv = trapz_step_start_distance(&self.cyc0, i);
            let dtlv0 = d0_lv - d0;
            if dtlv0.abs() > dist_tol {
                let mut d_lv = 0.0;
                let mut min_dtlv: Option<f64> = None;
                for (idx, (&dd, &v)) in trapz_step_distances(&self.cyc0)
                    .iter()
                    .zip(self.cyc0.mps.iter())
                    .enumerate()
                {
                    d_lv += dd;
                    let dtlv = (d_lv - d0).abs();
                    if v < speed_tol && (min_dtlv.is_none() || dtlv <= min_dtlv.unwrap()) {
                        if min_dtlv.is_none()
                            || dtlv < min_dtlv.unwrap()
                            || (d0 < d0_lv && min_dtlv.unwrap() == dtlv)
                        {
                            let i_i32 = i32::try_from(i).unwrap();
                            let idx_i32 = i32::try_from(idx).unwrap();
                            coast_delay = Some(i_i32 - idx_i32);
                        }
                        min_dtlv = Some(dtlv);
                    }
                    if min_dtlv.is_some() && dtlv > min_dtlv.unwrap() {
                        break;
                    }
                }
            }
        }
        if let Some(cd) = coast_delay {
            if cd < 0 {
                let mut new_cd = cd;
                for idx in i..self.cyc0.mps.len() {
                    self.coast_delay_index[idx] = new_cd;
                    new_cd += 1;
                    if new_cd == 0 {
                        break;
                    }
                }
            } else {
                for idx in i..self.cyc0.mps.len() {
                    self.coast_delay_index[idx] = cd;
                }
            }
        }
    }

    /// Prevent collision between the vehicle in cyc and the one in cyc0.
    /// If a collision will take place, reworks the cyc such that a rendezvous occurs instead.
    /// Arguments
    /// - i: int, index for consideration
    /// - passing_tol_m: None | float, tolerance for how far we have to go past the lead vehicle to be considered "passing"
    /// RETURN: Bool, True if cyc was modified
    fn prevent_collisions(&mut self, i: usize, passing_tol_m: Option<f64>) -> bool {
        let passing_tol_m = passing_tol_m.unwrap_or(1.0);
        let collision: PassingInfo = detect_passing(&self.cyc, &self.cyc0, i, Some(passing_tol_m));
        if !collision.has_collision {
            return false;
        }
        let mut best: RendezvousTrajectory = RendezvousTrajectory {
            found_trajectory: false,
            idx: 0,
            n: 0,
            full_brake_steps: 0,
            jerk_m_per_s3: 0.0,
            accel0_m_per_s2: 0.0,
            accel_spread: 0.0,
        };
        let a_brake_m_per_s2 = self.sim_params.coast_brake_accel_m_per_s2;
        assert!(
            a_brake_m_per_s2 < 0.0,
            "brake acceleration must be negative; got {} m/s2",
            a_brake_m_per_s2
        );
        for full_brake_steps in 0..4 {
            for di in 0..(self.mps_ach.len() - i) {
                let idx = i + di;
                if !self.impose_coast[idx] {
                    if idx == i {
                        break;
                    } else {
                        continue;
                    }
                }
                let n = collision.idx - idx + 1 - full_brake_steps;
                if n < 2 {
                    break;
                }
                if (idx - 1 + full_brake_steps) >= self.cyc.time_s.len() {
                    break;
                }
                let dt = collision.time_step_duration_s;
                let v_start_m_per_s = self.cyc.mps[idx - 1];
                let dt_full_brake =
                    self.cyc.time_s[idx - 1 + full_brake_steps] - self.cyc.time_s[idx - 1];
                let dv_full_brake = dt_full_brake * a_brake_m_per_s2;
                let v_start_jerk_m_per_s = max(v_start_m_per_s + dv_full_brake, 0.0);
                let dd_full_brake = 0.5 * (v_start_m_per_s + v_start_jerk_m_per_s) * dt_full_brake;
                let d_start_m = trapz_step_start_distance(&self.cyc, idx) + dd_full_brake;
                if collision.distance_m <= d_start_m {
                    continue;
                }
                let (jerk_m_per_s3, accel0_m_per_s2) = calc_constant_jerk_trajectory(
                    n,
                    d_start_m,
                    v_start_jerk_m_per_s,
                    collision.distance_m,
                    collision.speed_m_per_s,
                    dt,
                );
                let mut accels_m_per_s2: Vec<f64> = vec![];
                let mut trace_accels_m_per_s2: Vec<f64> = vec![];
                for ni in 0..n {
                    if (ni + idx + full_brake_steps) >= self.cyc.time_s.len() {
                        break;
                    }
                    accels_m_per_s2.push(accel_for_constant_jerk(
                        ni,
                        accel0_m_per_s2,
                        jerk_m_per_s3,
                        dt,
                    ));
                    trace_accels_m_per_s2.push(
                        (self.cyc.mps[ni + idx + full_brake_steps]
                            - self.cyc.mps[ni + idx - 1 + full_brake_steps])
                            / self.cyc.dt_s()[ni + idx + full_brake_steps],
                    );
                }
                let all_sub_coast: bool = trace_accels_m_per_s2
                    .clone()
                    .into_iter()
                    .zip(accels_m_per_s2.clone().into_iter())
                    .fold(
                        true,
                        |all_sc_flag: bool, (trace_accel, accel): (f64, f64)| {
                            if !all_sc_flag {
                                return all_sc_flag;
                            }
                            trace_accel >= accel
                        },
                    );
                let accels_ndarr = Array1::from(accels_m_per_s2.clone());
                let min_accel_m_per_s2 = ndarrmin(&accels_ndarr);
                let max_accel_m_per_s2 = ndarrmax(&accels_ndarr);
                let accept = all_sub_coast;
                let accel_spread = (max_accel_m_per_s2 - min_accel_m_per_s2).abs();
                if accept && (!best.found_trajectory || accel_spread < best.accel_spread) {
                    best = RendezvousTrajectory {
                        found_trajectory: true,
                        idx,
                        n,
                        full_brake_steps,
                        jerk_m_per_s3,
                        accel0_m_per_s2,
                        accel_spread,
                    };
                }
            }
            if best.found_trajectory {
                break;
            }
        }
        if !best.found_trajectory {
            let new_passing_tol_m = if passing_tol_m < 10.0 {
                10.0
            } else {
                passing_tol_m + 5.0
            };
            if new_passing_tol_m > 60.0 {
                return false;
            }
            return self.prevent_collisions(i, Some(new_passing_tol_m));
        }
        for fbs in 0..best.full_brake_steps {
            if (best.idx + fbs) >= self.cyc.time_s.len() {
                break;
            }
            let dt = self.cyc.time_s[best.idx + fbs] - self.cyc.time_s[best.idx - 1];
            let dv = a_brake_m_per_s2 * dt;
            let v_start = self.cyc.mps[best.idx - 1];
            self.cyc.mps[best.idx + fbs] = max(v_start + dv, 0.0);
            self.impose_coast[best.idx + fbs] = true;
            self.coast_delay_index[best.idx + fbs] = 0;
        }
        self.cyc.modify_by_const_jerk_trajectory(
            best.idx + best.full_brake_steps,
            best.n,
            best.jerk_m_per_s3,
            best.accel0_m_per_s2,
        );
        for idx in (best.idx + best.n)..self.cyc0.mps.len() {
            self.impose_coast[idx] = false;
            self.coast_delay_index[idx] = 0;
        }
        true
    }

    /// Placeholder for method to impose coasting.
    /// Might be good to include logic for deciding when to coast.
    /// Solve for the next-step speed that will yield a zero roadload
    fn set_coast_speed(&mut self, i: usize) -> Result<(), String> {
        let tol = 1e-6;
        let v0 = self.mps_ach[i - 1];
        if v0 > tol && !self.impose_coast[i] && self.should_impose_coast(i) {
            let ct = self.generate_coast_trajectory(i);
            if ct.found_trajectory {
                let d = ct.distance_to_stop_via_coast_m;
                if d < 0.0 {
                    for idx in i..self.cyc0.mps.len() {
                        self.impose_coast[idx] = false;
                    }
                } else {
                    self.apply_coast_trajectory(ct);
                }
                if !self.sim_params.coast_allow_passing {
                    self.prevent_collisions(i, None);
                }
            }
        }
        if !self.impose_coast[i] {
            if !self.sim_params.idm_allow {
                let i_i32 = i32::try_from(i).ok();
                let target_idx = match i_i32 {
                    Some(v) => Some(v - self.coast_delay_index[i]),
                    None => None,
                };
                let target_idx = match target_idx {
                    Some(ti) => {
                        if ti < 0 {
                            Some(0)
                        } else {
                            usize::try_from(ti).ok()
                        }
                    }
                    None => None,
                };
                if let Some(ti) = target_idx {
                    self.cyc.mps[i] = self.cyc0.mps[cmp::min(ti, self.cyc0.mps.len() - 1)];
                }
            }
            return Ok(());
        }
        let v1_traj = self.cyc.mps[i];
        if v0 > self.sim_params.coast_brake_start_speed_m_per_s {
            if self.sim_params.coast_allow_passing {
                // we could be coasting downhill so could in theory go to a higher speed
                // since we can pass, allow vehicle to go up to max coasting speed (m/s)
                // the solver will show us what we can actually achieve
                self.cyc.mps[i] = self.sim_params.coast_max_speed_m_per_s;
            } else {
                self.cyc.mps[i] = min(v1_traj, self.sim_params.coast_max_speed_m_per_s);
            }
        }
        // Solve for the actual coasting speed
        if let Err(message) = self.solve_step(i) {
            return Err(
                "call to `solve_step_rust` failed within `set_coast_speed`: ".to_string()
                    + &message,
            );
        }
        self.newton_iters[i] = 0; // reset newton iters
        self.cyc.mps[i] = self.mps_ach[i];
        let accel_proposed = (self.cyc.mps[i] - self.cyc.mps[i - 1]) / self.cyc.dt_s_at_i(i);
        if self.cyc.mps[i] < tol {
            for idx in i..self.cyc0.mps.len() {
                self.impose_coast[idx] = false;
            }
            self.set_coast_delay(i);
            self.cyc.mps[i] = 0.0;
            return Ok(());
        }
        if (self.cyc.mps[i] - v1_traj).abs() > tol {
            let mut adjusted_current_speed = false;
            let brake_speed_start_tol_m_per_s = 0.1;
            if self.cyc.mps[i]
                < (self.sim_params.coast_brake_start_speed_m_per_s - brake_speed_start_tol_m_per_s)
            {
                let (_, num_steps) = self.cyc.modify_with_braking_trajectory(
                    self.sim_params.coast_brake_accel_m_per_s2,
                    i,
                    None,
                );
                for idx in i..self.cyc.time_s.len() {
                    self.impose_coast[idx] = idx < (i + num_steps);
                }
                adjusted_current_speed = true;
            } else {
                let (traj_found, traj_n, traj_jerk_m_per_s3, traj_accel_m_per_s2) = self
                    .calc_next_rendezvous_trajectory(
                        i,
                        self.sim_params.coast_brake_accel_m_per_s2,
                        min(accel_proposed, 0.0),
                    );
                if traj_found {
                    // adjust cyc to perform the trajectory
                    let final_speed_m_per_s = self.cyc.modify_by_const_jerk_trajectory(
                        i,
                        traj_n,
                        traj_jerk_m_per_s3,
                        traj_accel_m_per_s2,
                    );
                    for idx in i..self.cyc0.mps.len() {
                        self.impose_coast[idx] = idx < (i + traj_n);
                    }
                    adjusted_current_speed = true;
                    let i_for_brake = i + traj_n;
                    if (final_speed_m_per_s - self.sim_params.coast_brake_start_speed_m_per_s).abs()
                        < 0.1
                    {
                        let (_, num_steps) = self.cyc.modify_with_braking_trajectory(
                            self.sim_params.coast_brake_accel_m_per_s2,
                            i_for_brake,
                            None,
                        );
                        for idx in i_for_brake..self.cyc0.mps.len() {
                            self.impose_coast[idx] = idx < i_for_brake + num_steps;
                        }
                        adjusted_current_speed = true;
                    } else {
                        eprintln!("WARNING! final_speed_m_per_s not close to coast_brake_start_speed for i = {}", i);
                        eprintln!("... final_speed_m_per_s = {}", final_speed_m_per_s);
                        eprintln!(
                            "... self.sim_params.coast_brake_start_speed_m_per_s = {}",
                            self.sim_params.coast_brake_start_speed_m_per_s
                        );
                        eprintln!("... i_for_brake = {}", i_for_brake);
                        eprintln!("... traj_n = {}", traj_n);
                    }
                }
            }
            if adjusted_current_speed {
                if !self.sim_params.coast_allow_passing {
                    self.prevent_collisions(i, None);
                }
                if let Err(message) = self.solve_step(i) {
                    return Err(
                        "call to `solve_step_rust` failed within `set_coast_speed`: ".to_string()
                            + &message,
                    );
                }
                self.newton_iters[i] = 0; // reset newton iters
                self.cyc.mps[i] = self.mps_ach[i];
            }
        }
        Ok(())
    }

    /// Sets scalar variables that can be calculated after a cycle is run.
    /// This includes mpgge, various energy metrics, and others
    pub fn set_post_scalars(&mut self) -> Result<(), String> {
        let mut res = || -> Result<(), ()> {
            if self.fs_kwh_out_ach.sum() == 0.0 {
                self.mpgge = 0.0;
            } else {
                self.mpgge =
                    self.dist_mi.sum() / (self.fs_kwh_out_ach.sum() / self.props.kwh_per_gge);
            }

            self.roadway_chg_kj = (self.roadway_chg_kw_out_ach.clone() * self.cyc.dt_s()).sum();
            self.ess_dischg_kj =
                -1.0 * (self.soc[self.soc.len() - 1] - self.soc[0]) * self.veh.ess_max_kwh * 3.6e3;
            let dist_mi = self.dist_mi.sum();
            self.battery_kwh_per_mi = if dist_mi > 0.0 {
                (self.ess_dischg_kj / 3.6e3) / dist_mi
            } else {
                0.0
            };
            self.electric_kwh_per_mi = if dist_mi > 0.0 {
                ((self.roadway_chg_kj + self.ess_dischg_kj) / 3.6e3) / dist_mi
            } else {
                0.0
            };
            self.fuel_kj = (self.fs_kw_out_ach.clone() * self.cyc.dt_s()).sum();

            if (self.fuel_kj + self.roadway_chg_kj) == 0.0 {
                self.ess2fuel_kwh = 1.0
            } else {
                self.ess2fuel_kwh = self.ess_dischg_kj / (self.fuel_kj + self.roadway_chg_kj);
            }

            // energy audit calcs
            self.drag_kj = (self.drag_kw.clone() * self.cyc.dt_s()).sum();
            self.ascent_kj = (self.ascent_kw.clone() * self.cyc.dt_s()).sum();
            self.rr_kj = (self.rr_kw.clone() * self.cyc.dt_s()).sum();

            for i in 1..self.cyc.time_s.len() {
                if self.veh.ess_max_kw == 0.0 || self.veh.ess_max_kwh == 0.0 {
                    self.ess_loss_kw[i] = 0.0;
                } else if self.ess_kw_out_ach[i] < 0.0 {
                    self.ess_loss_kw[i] = -self.ess_kw_out_ach[i]
                        - (-self.ess_kw_out_ach[i] * self.veh.ess_round_trip_eff.sqrt());
                } else {
                    self.ess_loss_kw[i] = self.ess_kw_out_ach[i]
                        * (1.0 / self.veh.ess_round_trip_eff.sqrt())
                        - self.ess_kw_out_ach[i];
                }
            }

            self.brake_kj = (self.cyc_fric_brake_kw.clone() * self.cyc.dt_s()).sum();
            self.trans_kj = ((self.trans_kw_in_ach.clone() - self.trans_kw_out_ach.clone())
                * self.cyc.dt_s())
            .sum();
            self.mc_kj = ((self.mc_elec_kw_in_ach.clone() - self.mc_mech_kw_out_ach.clone())
                * self.cyc.dt_s())
            .sum();
            self.ess_eff_kj = (self.ess_loss_kw.clone() * self.cyc.dt_s()).sum();
            self.aux_kj = (self.aux_in_kw.clone() * self.cyc.dt_s()).sum();
            self.fc_kj =
                ((self.fc_kw_in_ach.clone() - self.fc_kw_out_ach.clone()) * self.cyc.dt_s()).sum();

            self.net_kj = self.drag_kj
                + self.ascent_kj
                + self.rr_kj
                + self.brake_kj
                + self.trans_kj
                + self.mc_kj
                + self.ess_eff_kj
                + self.aux_kj
                + self.fc_kj;

            self.ke_kj = 0.5
                * self.veh.veh_kg
                * (self.mps_ach[0].powf(2.0) - self.mps_ach[self.mps_ach.len() - 1].powf(2.0))
                / 1_000.0;

            self.energy_audit_error =
                ((self.roadway_chg_kj + self.ess_dischg_kj + self.fuel_kj + self.ke_kj)
                    - self.net_kj)
                    / (self.roadway_chg_kj + self.ess_dischg_kj + self.fuel_kj + self.ke_kj);

            if self.energy_audit_error.abs() > self.sim_params.energy_audit_error_tol {
                log::warn!(
                    "problem detected with conservation of energy; \
                    energy audit error: {:.5}",
                    self.energy_audit_error
                );
            }
            for i in 1..self.cyc.dt_s().len() {
                self.accel_kw[i] = self.veh.veh_kg / (2.0 * self.cyc.dt_s_at_i(i))
                    * (self.mps_ach[i].powf(2.0) - self.mps_ach[i - 1].powf(2.0))
                    / 1_000.0;
            }

            self.trace_miss = false;
            let dist_m = self.cyc0.dist_m().sum();
            self.trace_miss_dist_frac = if dist_m > 0.0 {
                (self.dist_m.sum() - self.cyc0.dist_m().sum()).abs() / dist_m
            } else {
                0.0
            };
            self.trace_miss_time_frac = (self.cyc.time_s[self.cyc.time_s.len() - 1]
                - self.cyc0.time_s[self.cyc0.time_s.len() - 1])
                / self.cyc0.time_s[self.cyc0.time_s.len() - 1];

            if !self.sim_params.missed_trace_correction {
                if self.trace_miss_dist_frac > self.sim_params.trace_miss_dist_tol {
                    self.trace_miss = true;
                    log::warn!(
                        "trace miss distance fraction {:.5} exceeds tolerance of {:.5}",
                        self.trace_miss_dist_frac,
                        self.sim_params.trace_miss_dist_tol
                    );
                }
            } else if self.trace_miss_time_frac > self.sim_params.trace_miss_time_tol {
                self.trace_miss = true;
                log::warn!(
                    "trace miss time fraction {:.5} exceeds tolerance of {:.5}",
                    self.trace_miss_time_frac,
                    self.sim_params.trace_miss_time_tol
                );
            }

            self.trace_miss_speed_mps =
                ndarrmax(&(self.mps_ach.clone() - self.cyc.mps.clone()).map(|x| x.abs()));
            if self.trace_miss_speed_mps > self.sim_params.trace_miss_speed_mps_tol {
                self.trace_miss = true;
                log::warn!(
                    "trace miss speed {:.5} m/s exceeds tolerance of {:.5} m/s",
                    self.trace_miss_speed_mps,
                    self.sim_params.trace_miss_speed_mps_tol
                );
            }
            Ok(())
        };

        if let Err(()) = res() {
            Err("`set_post_scalars_rust` failed".to_string())
        } else {
            Ok(())
        }
    }
}<|MERGE_RESOLUTION|>--- conflicted
+++ resolved
@@ -528,11 +528,7 @@
     ) -> Result<(), String> {
         self.sim_params.idm_allow = true;
         if !by_microtrip {
-<<<<<<< HEAD
             self.sim_params.idm_v_desired_m_per_s = if !self.cyc0.time_s.is_empty()
-=======
-            self.sim_params.idm_v_desired_m_per_s = if self.cyc0.time_s.len() > 0
->>>>>>> 9168db40
                 && self.cyc0.time_s[self.cyc0.time_s.len() - 1] > 0.0
             {
                 self.cyc0
@@ -544,11 +540,7 @@
                 0.0
             };
         } else {
-<<<<<<< HEAD
             if !(0.0..=1.0).contains(&blend_factor) {
-=======
-            if blend_factor > 1.0 || blend_factor < 0.0 {
->>>>>>> 9168db40
                 return Err(format!(
                     "blend_factor must be between 0 and 1 but got {}",
                     blend_factor
