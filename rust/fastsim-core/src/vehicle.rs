//! Module containing vehicle struct and related functions.

// local
use crate::imports::*;
use crate::params::*;
use crate::proc_macros::{add_pyo3_api, ApproxEq};
#[cfg(feature = "pyo3")]
use crate::pyo3imports::*;

use lazy_static::lazy_static;
use regex::Regex;
use validator::Validate;

// veh_pt_type options
pub const CONV: &str = "Conv";
pub const HEV: &str = "HEV";
pub const PHEV: &str = "PHEV";
pub const BEV: &str = "BEV";
pub const VEH_PT_TYPES: [&str; 4] = [CONV, HEV, PHEV, BEV];
lazy_static! {
    static ref VEH_PT_TYPE_OPTIONS_REGEX: Regex = Regex::new("Conv|HEV|PHEV|BEV").unwrap();
}

// fc_eff_type options
pub const SI: &str = "SI";
pub const ATKINSON: &str = "Atkinson";
pub const DIESEL: &str = "Diesel";
pub const H2FC: &str = "H2FC";
pub const HD_DIESEL: &str = "HD_Diesel";
pub const FC_EFF_TYPES: [&str; 5] = [SI, ATKINSON, DIESEL, H2FC, HD_DIESEL];
lazy_static! {
    static ref FC_EFF_TYPE_OPTIONS_REGEX: Regex =
        Regex::new("SI|Atkinson|Diesel|H2FC|HD_Diesel").unwrap();
}

#[derive(Default, Serialize, Deserialize, Clone, Debug, PartialEq, ApproxEq, Validate)]
#[add_pyo3_api(
    #[allow(clippy::too_many_arguments)]
    #[new]
    pub fn __new__(
        scenario_name: String,
        selection: u32,
        veh_year: u32,
        veh_pt_type: String,
        drag_coef: f64,
        frontal_area_m2: f64,
        glider_kg: f64,
        veh_cg_m: f64,
        drive_axle_weight_frac: f64,
        wheel_base_m: f64,
        cargo_kg: f64,
        veh_override_kg: Option<f64>,
        comp_mass_multiplier: f64,
        fs_max_kw: f64,
        fs_secs_to_peak_pwr: f64,
        fs_kwh: f64,
        fs_kwh_per_kg: f64,
        fc_max_kw: f64,
        fc_pwr_out_perc: Vec<f64>,
        fc_eff_map: Vec<f64>,
        fc_eff_type: String,
        fc_sec_to_peak_pwr: f64,
        fc_base_kg: f64,
        fc_kw_per_kg: f64,
        min_fc_time_on: f64,
        idle_fc_kw: f64,
        mc_max_kw: f64,
        mc_pwr_out_perc: Vec<f64>,
        // todo: check how this behaves w.r.t. to being a keyword argument with positional arguments after it
        mc_eff_map: Option<Vec<f64>>,
        mc_sec_to_peak_pwr: f64,
        mc_pe_kg_per_kw: f64,
        mc_pe_base_kg: f64,
        ess_max_kw: f64,
        ess_max_kwh: f64,
        ess_kg_per_kwh: f64,
        ess_base_kg: f64,
        ess_round_trip_eff: f64,
        ess_life_coef_a: f64,
        ess_life_coef_b: f64,
        min_soc: f64,
        max_soc: f64,
        ess_dischg_to_fc_max_eff_perc: f64,
        ess_chg_to_fc_max_eff_perc: f64,
        wheel_inertia_kg_m2: f64,
        num_wheels: f64,
        wheel_rr_coef: f64,
        wheel_radius_m: f64,
        wheel_coef_of_fric: f64,
        max_accel_buffer_mph: f64,
        max_accel_buffer_perc_of_useable_soc: f64,
        perc_high_acc_buf: f64,
        mph_fc_on: f64,
        kw_demand_fc_on: f64,
        max_regen: f64,
        stop_start: bool,
        force_aux_on_fc: bool,
        alt_eff: f64,
        chg_eff: f64,
        aux_kw: f64,
        trans_kg: f64,
        trans_eff: f64,
        ess_to_fuel_ok_error: f64,
        val_udds_mpgge: f64,
        val_hwy_mpgge: f64,
        val_comb_mpgge: f64,
        val_udds_kwh_per_mile: f64,
        val_hwy_kwh_per_mile: f64,
        val_comb_kwh_per_mile: f64,
        val_cd_range_mi: f64,
        val_const65_mph_kwh_per_mile: f64,
        val_const60_mph_kwh_per_mile: f64,
        val_const55_mph_kwh_per_mile: f64,
        val_const45_mph_kwh_per_mile: f64,
        val_unadj_udds_kwh_per_mile: f64,
        val_unadj_hwy_kwh_per_mile: f64,
        val0_to60_mph: f64,
        val_ess_life_miles: f64,
        val_range_miles: f64,
        val_veh_base_cost: f64,
        val_msrp: f64,
        props: RustPhysicalProperties,
        //small_motor_power_kw: f64,
        //large_motor_power_kw: f64,
        //fc_perc_out_array: Option<Vec<f64>>,
        //charging_on: bool,
        //no_elec_sys: bool,
        //no_elec_aux: bool,
        //max_roadway_chg_kw: Vec<f64>,
        //input_kw_out_array: Option<Vec<f64>>,
        //fc_kw_out_array: Vec<f64>,
        //fc_eff_array: Vec<f64>,
        //modern_max: f64,
        //mc_eff_array: Vec<f64>,
        //mc_kw_in_array: Vec<f64>,
        //mc_kw_out_array: Vec<f64>,
        //mc_max_elec_in_kw: f64,
        //mc_full_eff_array: Option<Vec<f64>>,
        regen_a: f64,
        regen_b: f64,
        //veh_kg: f64,
        //max_trac_mps2: f64,
        //ess_mass_kg: f64,
        //mc_mass_kg: f64,
        //fc_mass_kg: f64,
        //fs_mass_kg: f64,
        //mc_perc_out_array: Option<Vec<f64>>,
        fc_peak_eff_override: Option<f64>,
        mc_peak_eff_override: Option<f64>,
    ) -> Result<Self, anyhow::Error> {
        Self::new(
            scenario_name,
            selection,
            veh_year,
            veh_pt_type,
            drag_coef,
            frontal_area_m2,
            glider_kg,
            veh_cg_m,
            drive_axle_weight_frac,
            wheel_base_m,
            cargo_kg,
            veh_override_kg,
            comp_mass_multiplier,
            fs_max_kw,
            fs_secs_to_peak_pwr,
            fs_kwh,
            fs_kwh_per_kg,
            fc_max_kw,
            fc_pwr_out_perc,
            fc_eff_map,
            fc_eff_type,
            fc_sec_to_peak_pwr,
            fc_base_kg,
            fc_kw_per_kg,
            min_fc_time_on,
            idle_fc_kw,
            mc_max_kw,
            mc_pwr_out_perc,
            mc_eff_map,
            mc_sec_to_peak_pwr,
            mc_pe_kg_per_kw,
            mc_pe_base_kg,
            ess_max_kw,
            ess_max_kwh,
            ess_kg_per_kwh,
            ess_base_kg,
            ess_round_trip_eff,
            ess_life_coef_a,
            ess_life_coef_b,
            min_soc,
            max_soc,
            ess_dischg_to_fc_max_eff_perc,
            ess_chg_to_fc_max_eff_perc,
            wheel_inertia_kg_m2,
            num_wheels,
            wheel_rr_coef,
            wheel_radius_m,
            wheel_coef_of_fric,
            max_accel_buffer_mph,
            max_accel_buffer_perc_of_useable_soc,
            perc_high_acc_buf,
            mph_fc_on,
            kw_demand_fc_on,
            max_regen,
            stop_start,
            force_aux_on_fc,
            alt_eff,
            chg_eff,
            aux_kw,
            trans_kg,
            trans_eff,
            ess_to_fuel_ok_error,
            val_udds_mpgge,
            val_hwy_mpgge,
            val_comb_mpgge,
            val_udds_kwh_per_mile,
            val_hwy_kwh_per_mile,
            val_comb_kwh_per_mile,
            val_cd_range_mi,
            val_const65_mph_kwh_per_mile,
            val_const60_mph_kwh_per_mile,
            val_const55_mph_kwh_per_mile,
            val_const45_mph_kwh_per_mile,
            val_unadj_udds_kwh_per_mile,
            val_unadj_hwy_kwh_per_mile,
            val0_to60_mph,
            val_ess_life_miles,
            val_range_miles,
            val_veh_base_cost,
            val_msrp,
            props,
            //small_motor_power_kw: f64,
            //large_motor_power_kw: f64,
            //fc_perc_out_array: Option<Vec<f64>>,
            //charging_on: bool,
            //no_elec_sys: bool,
            //no_elec_aux: bool,
            //max_roadway_chg_kw: Vec<f64>,
            //input_kw_out_array: Option<Vec<f64>>,
            //fc_kw_out_array: Vec<f64>,
            //fc_eff_array: Vec<f64>,
            //modern_max: f64,
            //mc_eff_array: Vec<f64>,
            //mc_kw_in_array: Vec<f64>,
            //mc_kw_out_array: Vec<f64>,
            //mc_max_elec_in_kw: f64,
            //mc_full_eff_array: Option<Vec<f64>>,
            regen_a,
            regen_b,
            //veh_kg: f64,
            //max_trac_mps2: f64,
            //ess_mass_kg: f64,
            //mc_mass_kg: f64,
            //fc_mass_kg: f64,
            //fs_mass_kg: f64,
            //mc_perc_out_array: Option<Vec<f64>>,
            fc_peak_eff_override,
            mc_peak_eff_override,
        )
    }

    pub fn __getnewargs__(&self) {
        todo!();
    }

    #[pyo3(name = "set_veh_mass")]
    pub fn set_veh_mass_py(&mut self) {
        self.set_veh_mass()
    }

    pub fn get_max_regen_kwh(&self) -> f64 {
        self.max_regen_kwh()
    }

    #[getter]
    pub fn get_mc_peak_eff(&self) -> f64 {
        self.mc_peak_eff()
    }

    #[setter]
    pub fn set_mc_peak_eff(&mut self, new_peak: f64) {
        let mc_max_eff = ndarrmax(&self.mc_eff_array);
        self.mc_eff_array *= new_peak / mc_max_eff;
        let mc_max_full_eff = arrmax(&self.mc_full_eff_array);
        self.mc_full_eff_array = self
            .mc_full_eff_array
            .iter()
            .map(|e: &f64| -> f64 { e * (new_peak / mc_max_full_eff) })
            .collect();
    }

    #[getter]
    pub fn get_max_fc_eff_kw(&self) -> f64 {
        self.max_fc_eff_kw()
    }

    #[getter]
    pub fn get_fc_peak_eff(&self) -> f64 {
        self.fc_peak_eff()
    }

    #[setter]
    pub fn set_fc_peak_eff(&mut self, new_peak: f64) {
        let old_fc_peak_eff = self.fc_peak_eff();
        let multiplier = new_peak / old_fc_peak_eff;
        self.fc_eff_array = self
            .fc_eff_array
            .iter()
            .map(|eff: &f64| -> f64 { eff * multiplier })
            .collect();
        let new_fc_peak_eff = self.fc_peak_eff();
        let eff_map_multiplier = new_peak / new_fc_peak_eff;
        self.fc_eff_map = self
            .fc_eff_map
            .map(|eff| -> f64 { eff * eff_map_multiplier });
    }

    #[pyo3(name = "set_derived")]
    pub fn set_derived_py(&mut self) {
        self.set_derived()
    }

    /// An identify function to allow RustVehicle to be used as a python vehicle and respond to this method
    /// Returns a clone of the current object
    pub fn to_rust(&self) -> PyResult<Self> {
        Ok(self.clone())
    }
)]
/// Struct containing vehicle attributes
/// # Python Examples
/// ```python
/// import fastsim
///
/// ## Load drive cycle by name
/// cyc_py = fastsim.cycle.Cycle.from_file("udds")
/// cyc_rust = cyc_py.to_rust()
/// ```
pub struct RustVehicle {
    #[serde(skip)]
    #[api(has_orphaned)]
    /// Physical properties, see [RustPhysicalProperties](RustPhysicalProperties)
    pub props: RustPhysicalProperties,
    /// Vehicle name
    #[serde(alias = "name")]
    pub scenario_name: String,
    /// Vehicle database ID
    #[serde(skip)]
    pub selection: u32,
    /// Vehicle year
    #[serde(alias = "vehModelYear")]
    pub veh_year: u32,
    /// Vehicle powertrain type, one of \[[CONV](CONV), [HEV](HEV), [PHEV](PHEV), [BEV](BEV)\]
<<<<<<< HEAD
    #[validate(regex(
        path = "VEH_PT_TYPE_OPTIONS_REGEX",
        message = "must be one of [\"Conv\", \"HEV\", \"PHEV\", \"BEV\"]"
    ))]
    pub veh_pt_type: String,
    /// Aerodynamic drag coefficient
    #[validate(range(min = 0))]
    pub drag_coef: f64,
    /// Frontal area, $m^2$
    #[validate(range(min = 0))]
    pub frontal_area_m2: f64,
    /// Vehicle mass excluding cargo, passengers, and powertrain components, $kg$
    #[validate(range(min = 0))]
=======
    #[serde(alias = "vehPtType")]
    pub veh_pt_type: String,
    /// Aerodynamic drag coefficient
    #[serde(alias = "dragCoef")]
    pub drag_coef: f64,
    /// Frontal area, $m^2$
    #[serde(alias = "frontalAreaM2")]
    pub frontal_area_m2: f64,
    /// Vehicle mass excluding cargo, passengers, and powertrain components, $kg$
    #[serde(alias = "gliderKg")]
>>>>>>> cb7de128
    pub glider_kg: f64,
    /// Vehicle center of mass height, $m$  
    /// **NOTE:** positive for FWD, negative for RWD, AWD, 4WD
    #[serde(alias = "vehCgM")]
    pub veh_cg_m: f64,
    /// Fraction of weight on the drive axle while stopped
<<<<<<< HEAD
    #[validate(range(min = 0, max = 1))]
    pub drive_axle_weight_frac: f64,
    /// Wheelbase, $m$
    #[validate(range(min = 0))]
    pub wheel_base_m: f64,
    /// Cargo mass including passengers, $kg$
    #[validate(range(min = 0))]
    pub cargo_kg: f64,
    /// Total vehicle mass, overrides mass calculation, $kg$
    #[validate(range(min = 0))]
    pub veh_override_kg: f64,
    /// Component mass multiplier for vehicle mass calculation
    #[validate(range(min = 0))]
    pub comp_mass_multiplier: f64,
    /// Fuel storage max power output, $kW$
    #[validate(range(min = 0))]
    pub fs_max_kw: f64,
    /// Fuel storage time to peak power, $s$
    #[validate(range(min = 0))]
    pub fs_secs_to_peak_pwr: f64,
    /// Fuel storage energy capacity, $kWh$
    #[validate(range(min = 0))]
    pub fs_kwh: f64,
    /// Fuel specific energy, $\frac{kWh}{kg}$
    #[validate(range(min = 0))]
    pub fs_kwh_per_kg: f64,
    /// Fuel converter peak continuous power, $kW$
    #[validate(range(min = 0))]
=======
    #[serde(alias = "driveAxleWeightFrac")]
    pub drive_axle_weight_frac: f64,
    /// Wheelbase, $m$
    #[serde(alias = "wheelBaseM")]
    pub wheel_base_m: f64,
    /// Cargo mass including passengers, $kg$
    #[serde(alias = "cargoKg")]
    pub cargo_kg: f64,
    /// Total vehicle mass, overrides mass calculation, $kg$
    #[serde(alias = "vehOverrideKg")]
    pub veh_override_kg: f64,
    /// Component mass multiplier for vehicle mass calculation
    #[serde(alias = "compMassMultiplier")]
    pub comp_mass_multiplier: f64,
    /// Fuel storage max power output, $kW$
    #[serde(alias = "maxFuelStorKw")]
    pub fs_max_kw: f64,
    /// Fuel storage time to peak power, $s$
    #[serde(alias = "fuelStorSecsToPeakPwr")]
    pub fs_secs_to_peak_pwr: f64,
    /// Fuel storage energy capacity, $kWh$
    #[serde(alias = "fuelStorKwh")]
    pub fs_kwh: f64,
    /// Fuel specific energy, $\frac{kWh}{kg}$
    #[serde(alias = "fuelStorKwhPerKg")]
    pub fs_kwh_per_kg: f64,
    /// Fuel converter peak continuous power, $kW$
    #[serde(alias = "maxFuelConvKw")]
>>>>>>> cb7de128
    pub fc_max_kw: f64,
    /// Fuel converter output power percentage map, x-values of [fc_eff_map](RustVehicle::fc_eff_map)
    #[serde(alias = "fcPwrOutPerc")]
    pub fc_pwr_out_perc: Array1<f64>,
    /// Fuel converter efficiency map
    #[serde(default)]
    pub fc_eff_map: Array1<f64>,
    /// Fuel converter efficiency type, one of \[[SI](SI), [ATKINSON](ATKINSON), [DIESEL](DIESEL), [H2FC](H2FC), [HD_DIESEL](HD_DIESEL)\]  
    /// Used for calculating [fc_eff_map](RustVehicle::fc_eff_map), and other calculations if H2FC
<<<<<<< HEAD
    #[validate(regex(
        path = "FC_EFF_TYPE_OPTIONS_REGEX",
        message = "must be one of [\"SI\", \"Atkinson\", \"Diesel\", \"H2FC\", \"HD_Diesel\"]"
    ))]
    pub fc_eff_type: String,
    /// Fuel converter time to peak power, $s$
    #[validate(range(min = 0))]
    pub fc_sec_to_peak_pwr: f64,
    /// Fuel converter base mass, $kg$
    #[validate(range(min = 0))]
    pub fc_base_kg: f64,
    /// Fuel converter specific power (power-to-weight ratio), $\frac{kW}{kg}$
    #[validate(range(min = 0))]
    pub fc_kw_per_kg: f64,
    /// Minimum time fuel converter must be on before shutoff (for HEV, PHEV)
    #[validate(range(min = 0))]
    pub min_fc_time_on: f64,
    /// Fuel converter idle power, $kW$
    #[validate(range(min = 0))]
    pub idle_fc_kw: f64,
    /// Peak continuous electric motor power, $kW$
    #[validate(range(min = 0))]
=======
    #[serde(alias = "fcEffType")]
    pub fc_eff_type: String,
    /// Fuel converter time to peak power, $s$
    #[serde(alias = "fuelConvSecsToPeakPwr")]
    pub fc_sec_to_peak_pwr: f64,
    /// Fuel converter base mass, $kg$
    #[serde(alias = "fuelConvBaseKg")]
    pub fc_base_kg: f64,
    /// Fuel converter specific power (power-to-weight ratio), $\frac{kW}{kg}$
    #[serde(alias = "fuelConvKwPerKg")]
    pub fc_kw_per_kg: f64,
    /// Minimum time fuel converter must be on before shutoff (for HEV, PHEV)
    #[serde(alias = "minFcTimeOn")]
    pub min_fc_time_on: f64,
    /// Fuel converter idle power, $kW$
    #[serde(alias = "idleFcKw")]
    pub idle_fc_kw: f64,
    /// Peak continuous electric motor power, $kW$
    #[serde(alias = "mcMaxElecInKw")]
>>>>>>> cb7de128
    pub mc_max_kw: f64,
    /// Electric motor output power percentage map, x-values of [mc_eff_map](RustVehicle::mc_eff_map)
    #[serde(alias = "mcPwrOutPerc")]
    pub mc_pwr_out_perc: Array1<f64>,
    /// Electric motor efficiency map
    #[serde(alias = "mcEffArray")]
    pub mc_eff_map: Array1<f64>,
    /// Electric motor time to peak power, $s$
<<<<<<< HEAD
    #[validate(range(min = 0))]
    pub mc_sec_to_peak_pwr: f64,
    /// Motor power electronics mass per power output, $\frac{kg}{kW}$
    #[validate(range(min = 0))]
    pub mc_pe_kg_per_kw: f64,
    /// Motor power electronics base mass, $kg$
    #[validate(range(min = 0))]
    pub mc_pe_base_kg: f64,
    /// Traction battery maximum power output, $kW$
    #[validate(range(min = 0))]
    pub ess_max_kw: f64,
    /// Traction battery energy capacity, $kWh$
    #[validate(range(min = 0))]
    pub ess_max_kwh: f64,
    /// Traction battery mass per energy, $\frac{kg}{kWh}$
    #[validate(range(min = 0))]
    pub ess_kg_per_kwh: f64,
    /// Traction battery base mass, $kg$
    #[validate(range(min = 0))]
    pub ess_base_kg: f64,
    /// Traction battery round-trip efficiency
    #[validate(range(min = 0, max = 1))]
=======
    #[serde(alias = "motorSecsToPeakPwr")]
    pub mc_sec_to_peak_pwr: f64,
    /// Motor power electronics mass per power output, $\frac{kg}{kW}$
    #[serde(alias = "mcPeKgPerKw")]
    pub mc_pe_kg_per_kw: f64,
    /// Motor power electronics base mass, $kg$
    #[serde(alias = "mcPeBaseKg")]
    pub mc_pe_base_kg: f64,
    /// Traction battery maximum power output, $kW$
    #[serde(alias = "maxEssKw")]
    pub ess_max_kw: f64,
    /// Traction battery energy capacity, $kWh$
    #[serde(alias = "maxEssKwh")]
    pub ess_max_kwh: f64,
    /// Traction battery mass per energy, $\frac{kg}{kWh}$
    #[serde(alias = "essKgPerKwh")]
    pub ess_kg_per_kwh: f64,
    /// Traction battery base mass, $kg$
    #[serde(alias = "essBaseKg")]
    pub ess_base_kg: f64,
    /// Traction battery round-trip efficiency
    #[serde(alias = "essRoundTripEff")]
>>>>>>> cb7de128
    pub ess_round_trip_eff: f64,
    /// Traction battery cycle life coefficient A, see [reference](https://web.archive.org/web/20090529194442/http://www.ocean.udel.edu/cms/wkempton/Kempton-V2G-pdfFiles/PDF%20format/Duvall-V2G-batteries-June05.pdf)
    #[serde(alias = "essLifeCoefA")]
    pub ess_life_coef_a: f64,
    /// Traction battery cycle life coefficient B, see [reference](https://web.archive.org/web/20090529194442/http://www.ocean.udel.edu/cms/wkempton/Kempton-V2G-pdfFiles/PDF%20format/Duvall-V2G-batteries-June05.pdf)
    #[serde(alias = "essLifeCoefB")]
    pub ess_life_coef_b: f64,
    /// Traction battery minimum state of charge
<<<<<<< HEAD
    #[validate(range(min = 0, max = 1))]
    pub min_soc: f64,
    /// Traction battery maximum state of charge
    #[validate(range(min = 0, max = 1))]
    pub max_soc: f64,
    /// ESS discharge effort toward max FC efficiency
    #[validate(range(min = 0, max = 1))]
    pub ess_dischg_to_fc_max_eff_perc: f64,
    /// ESS charge effort toward max FC efficiency
    #[validate(range(min = 0, max = 1))]
    pub ess_chg_to_fc_max_eff_perc: f64,
    /// Mass moment of inertia per wheel, $kg \cdot m^2$
    #[validate(range(min = 0))]
    pub wheel_inertia_kg_m2: f64,
    /// Number of wheels
    #[validate(range(min = 0))]
    pub num_wheels: f64, // TODO: Shouldn't this just be a unsigned integer? u8 would work fine.
    /// Rolling resistance coefficient
    #[validate(range(min = 0))]
    pub wheel_rr_coef: f64,
    /// Wheel radius, $m$
    #[validate(range(min = 0))]
    pub wheel_radius_m: f64,
    /// Wheel coefficient of friction
    #[validate(range(min = 0))]
    pub wheel_coef_of_fric: f64,
    /// Speed where the battery reserved for accelerating is zero
    #[validate(range(min = 0))]
    pub max_accel_buffer_mph: f64,
    /// Percent of usable battery energy reserved to help accelerate
    #[validate(range(min = 0, max = 1))]
    pub max_accel_buffer_perc_of_useable_soc: f64,
    /// Percent SOC buffer for high accessory loads during cycles with long idle time
    #[validate(range(min = 0))]
    pub perc_high_acc_buf: f64,
    /// Speed at which the fuel converter must turn on, $mph$
    #[validate(range(min = 0))]
    pub mph_fc_on: f64,
    /// Power demand above which to require fuel converter on, $kW$
    #[validate(range(min = 0))]
    pub kw_demand_fc_on: f64,
    /// Maximum brake regeneration efficiency
    #[validate(range(min = 0, max = 1))]
=======
    #[serde(alias = "minSoc")]
    pub min_soc: f64,
    /// Traction battery maximum state of charge
    #[serde(alias = "maxSoc")]
    pub max_soc: f64,
    /// ESS discharge effort toward max FC efficiency
    #[serde(alias = "essDischgToFcMaxEffPerc")]
    pub ess_dischg_to_fc_max_eff_perc: f64,
    /// ESS charge effort toward max FC efficiency
    #[serde(alias = "essChgToFcMaxEffPerc")]
    pub ess_chg_to_fc_max_eff_perc: f64,
    /// Mass moment of inertia per wheel, $kg \cdot m^2$
    #[serde(alias = "wheelInertiaKgM2")]
    pub wheel_inertia_kg_m2: f64,
    /// Number of wheels
    #[serde(alias = "numWheels")]
    pub num_wheels: f64,
    /// Rolling resistance coefficient
    #[serde(alias = "wheelRrCoef")]
    pub wheel_rr_coef: f64,
    /// Wheel radius, $m$
    #[serde(alias = "wheelRadiusM")]
    pub wheel_radius_m: f64,
    /// Wheel coefficient of friction
    #[serde(alias = "wheelCoefOfFric")]
    pub wheel_coef_of_fric: f64,
    /// Speed where the battery reserved for accelerating is zero
    #[serde(alias = "maxAccelBufferMph")]
    pub max_accel_buffer_mph: f64,
    /// Percent of usable battery energy reserved to help accelerate
    #[serde(alias = "maxAccelBufferPercOfUseableSoc")]
    pub max_accel_buffer_perc_of_useable_soc: f64,
    /// Percent SOC buffer for high accessory loads during cycles with long idle time
    #[serde(alias = "percHighAccBuf")]
    pub perc_high_acc_buf: f64,
    /// Speed at which the fuel converter must turn on, $mph$
    #[serde(alias = "mphFcOn")]
    pub mph_fc_on: f64,
    /// Power demand above which to require fuel converter on, $kW$
    #[serde(alias = "kwDemandFcOn")]
    pub kw_demand_fc_on: f64,
    /// Maximum brake regeneration efficiency
    #[serde(alias = "maxRegen")]
>>>>>>> cb7de128
    pub max_regen: f64,
    /// Stop/start micro-HEV flag
    pub stop_start: bool,
    /// Force auxiliary power load to come from fuel converter
    #[serde(alias = "forceAuxOnFC")]
    pub force_aux_on_fc: bool,
    /// Alternator efficiency
<<<<<<< HEAD
    #[validate(range(min = 0, max = 1))]
    pub alt_eff: f64,
    /// Charger efficiency
    #[validate(range(min = 0, max = 1))]
    pub chg_eff: f64,
    /// Auxiliary load power, $kW$
    #[validate(range(min = 0))]
    pub aux_kw: f64,
    /// Transmission mass, $kg$
    #[validate(range(min = 0))]
    pub trans_kg: f64,
    /// Transmission efficiency
    #[validate(range(min = 0, max = 1))]
    pub trans_eff: f64,
    /// Maximum acceptable ratio of change in ESS energy to expended fuel energy (used in hybrid SOC balancing), $\frac{\Delta E_{ESS}}{\Delta E_{fuel}}$
    #[validate(range(min = 0))]
=======
    #[serde(alias = "altEff")]
    pub alt_eff: f64,
    /// Charger efficiency
    #[serde(alias = "chgEff")]
    pub chg_eff: f64,
    /// Auxiliary load power, $kW$
    #[serde(alias = "auxKw")]
    pub aux_kw: f64,
    /// Transmission mass, $kg$
    #[serde(alias = "transKg")]
    pub trans_kg: f64,
    /// Transmission efficiency
    #[serde(alias = "transEff")]
    pub trans_eff: f64,
    /// Maximum acceptable overall change in ESS energy relative to energy from fuel (HEV SOC balancing only), $\frac{\Delta E_{ESS}}{\Delta E_{fuel}}$
    #[serde(alias = "essToFuelOkError")]
>>>>>>> cb7de128
    pub ess_to_fuel_ok_error: f64,
    #[doc(hidden)]
    #[serde(skip)]
    pub small_motor_power_kw: f64,
    #[doc(hidden)]
    #[serde(skip)]
    pub large_motor_power_kw: f64,
    // this and other fixed-size arrays can probably be vectors
    // without any performance penalty with the current implementation
    // of the functions in utils.rs
    #[doc(hidden)]
    #[serde(skip)]
    pub fc_perc_out_array: Vec<f64>,
    #[doc(hidden)]
    #[serde(skip)]
    pub regen_a: f64,
    #[doc(hidden)]
    #[serde(skip)]
    pub regen_b: f64,
    #[doc(hidden)]
    #[serde(skip)]
    pub charging_on: bool,
    #[doc(hidden)]
    #[serde(skip)]
    pub no_elec_sys: bool,
    #[doc(hidden)]
    // all of the parameters that are set in `set_derived` should be skipped by serde
    #[serde(skip)]
    pub no_elec_aux: bool,
    #[doc(hidden)]
    #[serde(skip)]
    pub max_roadway_chg_kw: Array1<f64>,
    #[doc(hidden)]
    #[serde(skip)]
    pub input_kw_out_array: Array1<f64>,
    #[doc(hidden)]
    #[serde(skip)]
    pub fc_kw_out_array: Vec<f64>,
    #[doc(hidden)]
    #[serde(default)]
    #[serde(alias = "fcEffArray")]
    pub fc_eff_array: Vec<f64>,
    #[doc(hidden)]
    #[serde(skip)]
    pub modern_max: f64,
    #[doc(hidden)]
    #[serde(skip)]
    pub mc_eff_array: Array1<f64>,
    #[doc(hidden)]
    #[serde(skip)]
    pub mc_kw_in_array: Vec<f64>,
    #[doc(hidden)]
    #[serde(skip)]
    pub mc_kw_out_array: Vec<f64>,
    #[doc(hidden)]
    #[serde(skip)]
    pub mc_max_elec_in_kw: f64,
    #[doc(hidden)]
    #[serde(skip)]
    pub mc_full_eff_array: Vec<f64>,
    #[doc(hidden)]
    #[serde(alias = "vehKg")]
    pub veh_kg: f64,
    #[doc(hidden)]
    #[serde(skip)]
    pub max_trac_mps2: f64,
    #[doc(hidden)]
    #[serde(skip)]
    pub ess_mass_kg: f64,
    #[doc(hidden)]
    #[serde(skip)]
    pub mc_mass_kg: f64,
    #[doc(hidden)]
    #[serde(skip)]
    pub fc_mass_kg: f64,
    #[doc(hidden)]
    #[serde(skip)]
    pub fs_mass_kg: f64,
    #[doc(hidden)]
    #[serde(skip)]
    pub mc_perc_out_array: Vec<f64>,
    // these probably don't need to be in rust
    #[doc(hidden)]
    #[serde(skip)]
    pub val_udds_mpgge: f64,
    #[doc(hidden)]
    #[serde(skip)]
    pub val_hwy_mpgge: f64,
    #[doc(hidden)]
    #[serde(skip)]
    pub val_comb_mpgge: f64,
    #[doc(hidden)]
    #[serde(skip)]
    pub val_udds_kwh_per_mile: f64,
    #[doc(hidden)]
    #[serde(skip)]
    pub val_hwy_kwh_per_mile: f64,
    #[doc(hidden)]
    #[serde(skip)]
    pub val_comb_kwh_per_mile: f64,
    #[doc(hidden)]
    #[serde(skip)]
    pub val_cd_range_mi: f64,
    #[doc(hidden)]
    #[serde(skip)]
    pub val_const65_mph_kwh_per_mile: f64,
    #[doc(hidden)]
    #[serde(skip)]
    pub val_const60_mph_kwh_per_mile: f64,
    #[doc(hidden)]
    #[serde(skip)]
    pub val_const55_mph_kwh_per_mile: f64,
    #[doc(hidden)]
    #[serde(skip)]
    pub val_const45_mph_kwh_per_mile: f64,
    #[doc(hidden)]
    #[serde(skip)]
    pub val_unadj_udds_kwh_per_mile: f64,
    #[doc(hidden)]
    #[serde(skip)]
    pub val_unadj_hwy_kwh_per_mile: f64,
    #[doc(hidden)]
    #[serde(skip)]
    pub val0_to60_mph: f64,
    #[doc(hidden)]
    #[serde(skip)]
    pub val_ess_life_miles: f64,
    #[doc(hidden)]
    #[serde(skip)]
    pub val_range_miles: f64,
    #[doc(hidden)]
    #[serde(skip)]
    pub val_veh_base_cost: f64,
    #[doc(hidden)]
    #[serde(skip)]
    pub val_msrp: f64,
    /// Fuel converter efficiency peak override, scales entire curve
<<<<<<< HEAD
    #[validate(range(min = 0, max = 1))]
    pub fc_peak_eff_override: Option<f64>,
    /// Motor efficiency peak override, scales entire curve
    #[validate(range(min = 0, max = 1))]
=======
    #[serde(skip)]
    pub fc_peak_eff_override: Option<f64>,
    /// Motor efficiency peak override, scales entire curve
    #[serde(skip)]
>>>>>>> cb7de128
    pub mc_peak_eff_override: Option<f64>,
    #[serde(skip)]
    #[doc(hidden)]
    pub orphaned: bool,
}

/// RustVehicle rust methods
impl RustVehicle {
    #[allow(clippy::too_many_arguments)]
    /// Create new vehicle instance
    pub fn new(
        scenario_name: String,
        selection: u32,
        veh_year: u32,
        veh_pt_type: String,
        drag_coef: f64,
        frontal_area_m2: f64,
        glider_kg: f64,
        veh_cg_m: f64,
        drive_axle_weight_frac: f64,
        wheel_base_m: f64,
        cargo_kg: f64,
        veh_override_kg: Option<f64>,
        comp_mass_multiplier: f64,
        fs_max_kw: f64,
        fs_secs_to_peak_pwr: f64,
        fs_kwh: f64,
        fs_kwh_per_kg: f64,
        fc_max_kw: f64,
        fc_pwr_out_perc: Vec<f64>,
        fc_eff_map: Vec<f64>,
        fc_eff_type: String,
        fc_sec_to_peak_pwr: f64,
        fc_base_kg: f64,
        fc_kw_per_kg: f64,
        min_fc_time_on: f64,
        idle_fc_kw: f64,
        mc_max_kw: f64,
        mc_pwr_out_perc: Vec<f64>,
        mc_eff_map: Option<Vec<f64>>,
        mc_sec_to_peak_pwr: f64,
        mc_pe_kg_per_kw: f64,
        mc_pe_base_kg: f64,
        ess_max_kw: f64,
        ess_max_kwh: f64,
        ess_kg_per_kwh: f64,
        ess_base_kg: f64,
        ess_round_trip_eff: f64,
        ess_life_coef_a: f64,
        ess_life_coef_b: f64,
        min_soc: f64,
        max_soc: f64,
        ess_dischg_to_fc_max_eff_perc: f64,
        ess_chg_to_fc_max_eff_perc: f64,
        wheel_inertia_kg_m2: f64,
        num_wheels: f64,
        wheel_rr_coef: f64,
        wheel_radius_m: f64,
        wheel_coef_of_fric: f64,
        max_accel_buffer_mph: f64,
        max_accel_buffer_perc_of_useable_soc: f64,
        perc_high_acc_buf: f64,
        mph_fc_on: f64,
        kw_demand_fc_on: f64,
        max_regen: f64,
        stop_start: bool,
        force_aux_on_fc: bool,
        alt_eff: f64,
        chg_eff: f64,
        aux_kw: f64,
        trans_kg: f64,
        trans_eff: f64,
        ess_to_fuel_ok_error: f64,
        val_udds_mpgge: f64,
        val_hwy_mpgge: f64,
        val_comb_mpgge: f64,
        val_udds_kwh_per_mile: f64,
        val_hwy_kwh_per_mile: f64,
        val_comb_kwh_per_mile: f64,
        val_cd_range_mi: f64,
        val_const65_mph_kwh_per_mile: f64,
        val_const60_mph_kwh_per_mile: f64,
        val_const55_mph_kwh_per_mile: f64,
        val_const45_mph_kwh_per_mile: f64,
        val_unadj_udds_kwh_per_mile: f64,
        val_unadj_hwy_kwh_per_mile: f64,
        val0_to60_mph: f64,
        val_ess_life_miles: f64,
        val_range_miles: f64,
        val_veh_base_cost: f64,
        val_msrp: f64,
        props: RustPhysicalProperties,
        regen_a: f64,
        regen_b: f64,
        fc_peak_eff_override: Option<f64>,
        mc_peak_eff_override: Option<f64>,
    ) -> Result<Self, anyhow::Error> {
        let fc_pwr_out_perc = Array::from_vec(fc_pwr_out_perc);
        let fc_eff_map = Array::from_vec(fc_eff_map);
        let mc_pwr_out_perc = Array::from_vec(mc_pwr_out_perc);
        let mc_eff_map: Array1<f64> =
            Array::from_vec(mc_eff_map.unwrap_or_else(|| vec![0.0; LARGE_BASELINE_EFF.len()]));
        let veh_override_kg: f64 = veh_override_kg.unwrap_or(0.0);

        let mut veh = Self {
            scenario_name,
            selection,
            veh_year,
            veh_pt_type,
            drag_coef,
            frontal_area_m2,
            glider_kg,
            veh_cg_m,
            drive_axle_weight_frac,
            wheel_base_m,
            cargo_kg,
            veh_override_kg,
            comp_mass_multiplier,
            fs_max_kw,
            fs_secs_to_peak_pwr,
            fs_kwh,
            fs_kwh_per_kg,
            fc_max_kw,
            fc_pwr_out_perc,
            fc_eff_map,
            fc_eff_type,
            fc_sec_to_peak_pwr,
            fc_base_kg,
            fc_kw_per_kg,
            min_fc_time_on,
            idle_fc_kw,
            mc_max_kw,
            mc_pwr_out_perc,
            mc_eff_map,
            mc_sec_to_peak_pwr,
            mc_pe_kg_per_kw,
            mc_pe_base_kg,
            ess_max_kw,
            ess_max_kwh,
            ess_kg_per_kwh,
            ess_base_kg,
            ess_round_trip_eff,
            ess_life_coef_a,
            ess_life_coef_b,
            min_soc,
            max_soc,
            ess_dischg_to_fc_max_eff_perc,
            ess_chg_to_fc_max_eff_perc,
            wheel_inertia_kg_m2,
            num_wheels,
            wheel_rr_coef,
            wheel_radius_m,
            wheel_coef_of_fric,
            max_accel_buffer_mph,
            max_accel_buffer_perc_of_useable_soc,
            perc_high_acc_buf,
            mph_fc_on,
            kw_demand_fc_on,
            max_regen,
            stop_start,
            force_aux_on_fc,
            alt_eff,
            chg_eff,
            aux_kw,
            trans_kg,
            trans_eff,
            ess_to_fuel_ok_error,
            val_udds_mpgge,
            val_hwy_mpgge,
            val_comb_mpgge,
            val_udds_kwh_per_mile,
            val_hwy_kwh_per_mile,
            val_comb_kwh_per_mile,
            val_cd_range_mi,
            val_const65_mph_kwh_per_mile,
            val_const60_mph_kwh_per_mile,
            val_const55_mph_kwh_per_mile,
            val_const45_mph_kwh_per_mile,
            val_unadj_udds_kwh_per_mile,
            val_unadj_hwy_kwh_per_mile,
            val0_to60_mph,
            val_ess_life_miles,
            val_range_miles,
            val_veh_base_cost,
            val_msrp,
            props,
            small_motor_power_kw: 7.5,
            large_motor_power_kw: 75.0,
            fc_perc_out_array: Default::default(),
            regen_a,
            regen_b,
            charging_on: false,
            no_elec_sys: false,
            no_elec_aux: false,
            max_roadway_chg_kw: Array1::<f64>::from_vec(vec![0.0, 0.0, 0.0, 0.0, 0.0, 0.0]),
            input_kw_out_array: Array1::<f64>::zeros(1),
            fc_kw_out_array: Vec::new(),
            fc_eff_array: Vec::new(),
            modern_max: MODERN_MAX,
            mc_eff_array: Array1::<f64>::zeros(1),
            mc_kw_in_array: Vec::new(),
            mc_kw_out_array: Vec::new(),
            mc_max_elec_in_kw: 0.0,
            mc_full_eff_array: Vec::new(),
            veh_kg: 0.0,
            max_trac_mps2: 0.0,
            ess_mass_kg: 0.0,
            mc_mass_kg: 0.0,
            fc_mass_kg: 0.0,
            fs_mass_kg: 0.0,
            mc_perc_out_array: Default::default(),
            fc_peak_eff_override,
            mc_peak_eff_override,
            orphaned: false,
        };
        veh.set_derived();
        match veh.validate() {
            Ok(_) => (),
            Err(e) => bail!(e),
        };
        Ok(veh)
    }

    /// Calculate total vehicle mass. Sum up component masses if
    /// positive real number is not specified for self.veh_override_kg
    #[allow(clippy::neg_cmp_op_on_partial_ord)]
    pub fn set_veh_mass(&mut self) {
        let mut ess_mass_kg = 0.0;
        let mut mc_mass_kg = 0.0;
        let mut fc_mass_kg = 0.0;
        let mut fs_mass_kg = 0.0;

        if !(self.veh_override_kg > 0.0) {
            ess_mass_kg = if self.ess_max_kwh == 0.0 || self.ess_max_kw == 0.0 {
                0.0
            } else {
                ((self.ess_max_kwh * self.ess_kg_per_kwh) + self.ess_base_kg)
                    * self.comp_mass_multiplier
            };
            mc_mass_kg = if self.mc_max_kw == 0.0 {
                0.0
            } else {
                (self.mc_pe_base_kg + (self.mc_pe_kg_per_kw * self.mc_max_kw))
                    * self.comp_mass_multiplier
            };
            fc_mass_kg = if self.fc_max_kw == 0.0 {
                0.0
            } else {
                (1.0 / self.fc_kw_per_kg * self.fc_max_kw + self.fc_base_kg)
                    * self.comp_mass_multiplier
            };
            fs_mass_kg = if self.fs_max_kw == 0.0 {
                0.0
            } else {
                ((1.0 / self.fs_kwh_per_kg) * self.fs_kwh) * self.comp_mass_multiplier
            };
            self.veh_kg = self.cargo_kg
                + self.glider_kg
                + self.trans_kg * self.comp_mass_multiplier
                + ess_mass_kg
                + mc_mass_kg
                + fc_mass_kg
                + fs_mass_kg;
        } else {
            // if positive real number is specified for veh_override_kg, use that
            self.veh_kg = self.veh_override_kg;
        }

        self.max_trac_mps2 = (self.wheel_coef_of_fric
            * self.drive_axle_weight_frac
            * self.veh_kg
            * self.props.a_grav_mps2
            / (1.0 + self.veh_cg_m * self.wheel_coef_of_fric / self.wheel_base_m))
            / (self.veh_kg * self.props.a_grav_mps2)
            * self.props.a_grav_mps2;

        // copying to instance attributes
        self.ess_mass_kg = ess_mass_kg;
        self.mc_mass_kg = mc_mass_kg;
        self.fc_mass_kg = fc_mass_kg;
        self.fs_mass_kg = fs_mass_kg;
    }

    pub fn max_regen_kwh(&self) -> f64 {
        0.5 * self.veh_kg * (27.0 * 27.0) / (3_600.0 * 1_000.0)
    }

    pub fn mc_peak_eff(&self) -> f64 {
        arrmax(&self.mc_full_eff_array)
    }

    pub fn max_fc_eff_kw(&self) -> f64 {
        let fc_eff_arr_max_i =
            first_eq(&self.fc_eff_array, arrmax(&self.fc_eff_array)).unwrap_or(0);
        self.fc_kw_out_array[fc_eff_arr_max_i]
    }

    pub fn fc_peak_eff(&self) -> f64 {
        arrmax(&self.fc_eff_array)
    }

    /// Sets derived parameters.  
    /// Arguments:  
    /// ----------  
    /// mc_peak_eff_override: float (0, 1), if provided, overrides motor peak efficiency  
    ///     with proportional scaling.  Default of -1 has no effect.  
    pub fn set_derived(&mut self) {
        if self.scenario_name != "Template Vehicle for setting up data types" {
            if self.veh_pt_type == BEV {
                assert!(
                    self.fs_max_kw == 0.0,
                    "max_fuel_stor_kw must be zero for provided BEV powertrain type in {}",
                    self.scenario_name
                );
                assert!(
                    self.fs_kwh == 0.0,
                    "fuel_stor_kwh must be zero for provided BEV powertrain type in {}",
                    self.scenario_name
                );
                assert!(
                    self.fc_max_kw == 0.0,
                    "max_fuel_conv_kw must be zero for provided BEV powertrain type in {}",
                    self.scenario_name
                );
            } else if (self.veh_pt_type == CONV) && !self.stop_start {
                assert!(
                    self.mc_max_kw == 0.0,
                    "max_mc_kw must be zero for provided Conv powertrain type in {}",
                    self.scenario_name
                );
                assert!(
                    self.ess_max_kw == 0.0,
                    "max_ess_kw must be zero for provided Conv powertrain type in {}",
                    self.scenario_name
                );
                assert!(
                    self.ess_max_kwh == 0.0,
                    "max_ess_kwh must be zero for provided Conv powertrain type in {}",
                    self.scenario_name
                );
            }
        }
        // ### Build roadway power lookup table
        // self.max_roadway_chg_kw = Array1::from_vec(vec![0.0, 0.0, 0.0, 0.0, 0.0, 0.0]);
        // self.charging_on = false;

        // # Checking if a vehicle has any hybrid components
        if (self.ess_max_kwh == 0.0) || (self.ess_max_kw == 0.0) || (self.mc_max_kw == 0.0) {
            self.no_elec_sys = true;
        } else {
            self.no_elec_sys = false;
        }

        // # Checking if aux loads go through an alternator
        if self.no_elec_sys || (self.mc_max_kw <= self.aux_kw) || self.force_aux_on_fc {
            self.no_elec_aux = true;
        } else {
            self.no_elec_aux = false;
        }

        self.fc_perc_out_array = FC_PERC_OUT_ARRAY.clone().to_vec();

        // # discrete array of possible engine power outputs
        self.input_kw_out_array = self.fc_pwr_out_perc.clone() * self.fc_max_kw;
        // # Relatively continuous array of possible engine power outputs
        self.fc_kw_out_array = self
            .fc_perc_out_array
            .iter()
            .map(|n| n * self.fc_max_kw)
            .collect();
        // # Creates relatively continuous array for fc_eff
        if self.fc_eff_array.is_empty() {
            self.fc_eff_array = self
                .fc_perc_out_array
                .iter()
                .map(|x: &f64| -> f64 {
                    interpolate(
                        x,
                        &Array1::from(self.fc_pwr_out_perc.to_vec()),
                        &self.fc_eff_map,
                        false,
                    )
                })
                .collect();
        }
        //self.modern_max = MODERN_MAX;

        // NOTE: unused because the first part of if/else commented below is unused
        let modern_diff = self.modern_max - arrmax(&LARGE_BASELINE_EFF);
        let large_baseline_eff_adj: Vec<f64> =
            LARGE_BASELINE_EFF.iter().map(|x| x + modern_diff).collect();
        // Should the above lines be moved to another file? Or maybe have the outputs hardcoded?
        let mc_kw_adj_perc = max(
            0.0,
            min(
                (self.mc_max_kw - self.small_motor_power_kw)
                    / (self.large_motor_power_kw - self.small_motor_power_kw),
                1.0,
            ),
        );

        // NOTE: it should not be possible to have `None in self.mc_eff_map` in Rust (although NaN is possible...).
        //       if we want to express that mc_eff_map should be calculated in some cases, but not others,
        //       we may need some sort of option type ?
        //if None in self.mc_eff_map:
        //    self.mc_eff_array = mc_kw_adj_perc * large_baseline_eff_adj + \
        //            (1 - mc_kw_adj_perc) * self.small_baseline_eff
        //    self.mc_eff_map = self.mc_eff_array
        //else:
        //    self.mc_eff_array = self.mc_eff_map
        if self.mc_eff_map == Array1::<f64>::zeros(LARGE_BASELINE_EFF.len()) {
            self.mc_eff_map = large_baseline_eff_adj
                .iter()
                .zip(SMALL_BASELINE_EFF.iter())
                .map(|(&x, &y)| mc_kw_adj_perc * x + (1.0 - mc_kw_adj_perc) * y)
                .collect();
        }
        self.mc_eff_array = self.mc_eff_map.clone();
        // println!("{:?}",self.mc_eff_map);
        // self.mc_eff_array = mc_kw_adj_perc * large_baseline_eff_adj
        //     + (1.0 - mc_kw_adj_perc) * self.small_baseline_eff.clone();
        // self.mc_eff_map = self.mc_eff_array.clone();

        self.mc_perc_out_array = MC_PERC_OUT_ARRAY.clone().to_vec();

        let mc_kw_out_array: Vec<f64> =
            (Array::linspace(0.0, 1.0, self.mc_perc_out_array.len()) * self.mc_max_kw).to_vec();

        let mc_full_eff_array: Vec<f64> = self
            .mc_perc_out_array
            .iter()
            .enumerate()
            .map(|(idx, &x): (usize, &f64)| -> f64 {
                if idx == 0 {
                    0.0
                } else {
                    interpolate(&x, &self.mc_pwr_out_perc, &self.mc_eff_array, false)
                }
            })
            .collect();

        let mc_kw_in_array: Vec<f64> = [0.0; 101]
            .iter()
            .enumerate()
            .map(|(idx, _)| {
                if idx == 0 {
                    0.0
                } else {
                    mc_kw_out_array[idx] / mc_full_eff_array[idx]
                }
            })
            .collect();

        self.mc_kw_in_array = mc_kw_in_array;
        self.mc_kw_out_array = mc_kw_out_array;
        // self.mc_max_elec_in_kw = arrmax(&mc_kw_in_array);
        self.mc_full_eff_array = mc_full_eff_array;

        self.mc_max_elec_in_kw = arrmax(&self.mc_kw_in_array);

        #[cfg(feature = "pyo3")]
        if let Some(new_fc_peak) = self.fc_peak_eff_override {
            self.set_fc_peak_eff(new_fc_peak);
            self.fc_peak_eff_override = None;
        }
        #[cfg(feature = "pyo3")]
        if let Some(new_mc_peak) = self.mc_peak_eff_override {
            self.set_mc_peak_eff(new_mc_peak);
            self.mc_peak_eff_override = None;
        }

        // check that efficiencies are not violating the first law of thermo
        assert!(
            arrmin(&self.fc_eff_array) >= 0.0,
            "min MC eff < 0 is not allowed"
        );
        assert!(self.fc_peak_eff() < 1.0, "fcPeakEff >= 1 is not allowed.");
        assert!(
            arrmin(&self.mc_full_eff_array) >= 0.0,
            "min MC eff < 0 is not allowed"
        );
        assert!(self.mc_peak_eff() < 1.0, "mcPeakEff >= 1 is not allowed.");

        self.set_veh_mass();
    }

    pub fn mock_vehicle() -> Self {
        let scenario_name = String::from("2016 FORD Escape 4cyl 2WD");
        let selection: u32 = 5;
        let veh_year: u32 = 2016;
        let veh_pt_type = String::from("Conv");
        let drag_coef: f64 = 0.355;
        let frontal_area_m2: f64 = 3.066;
        let glider_kg: f64 = 1359.166;
        let veh_cg_m: f64 = 0.53;
        let drive_axle_weight_frac: f64 = 0.59;
        let wheel_base_m: f64 = 2.6;
        let cargo_kg: f64 = 136.0;
        let veh_override_kg: Option<f64> = None;
        let comp_mass_multiplier: f64 = 1.4;
        let fs_max_kw: f64 = 2000.0;
        let fs_secs_to_peak_pwr: f64 = 1.0;
        let fs_kwh: f64 = 504.0;
        let fs_kwh_per_kg: f64 = 9.89;
        let fc_max_kw: f64 = 125.0;
        let fc_pwr_out_perc: Vec<f64> = vec![
            0.0, 0.005, 0.015, 0.04, 0.06, 0.1, 0.14, 0.2, 0.4, 0.6, 0.8, 1.0,
        ];
        let fc_eff_map: Vec<f64> = vec![
            0.1, 0.12, 0.16, 0.22, 0.28, 0.33, 0.35, 0.36, 0.35, 0.34, 0.32, 0.3,
        ];
        let fc_eff_type: String = String::from("SI");
        let fc_sec_to_peak_pwr: f64 = 6.0;
        let fc_base_kg: f64 = 61.0;
        let fc_kw_per_kg: f64 = 2.13;
        let min_fc_time_on: f64 = 30.0;
        let idle_fc_kw: f64 = 2.5;
        let mc_max_kw: f64 = 0.0;
        let mc_pwr_out_perc: Vec<f64> =
            vec![0.0, 0.02, 0.04, 0.06, 0.08, 0.1, 0.2, 0.4, 0.6, 0.8, 1.0];
        let mc_eff_map: Vec<f64> = vec![
            0.12, 0.16, 0.21, 0.29, 0.35, 0.42, 0.75, 0.92, 0.93, 0.93, 0.92,
        ];
        let mc_sec_to_peak_pwr: f64 = 4.0;
        let mc_pe_kg_per_kw: f64 = 0.833;
        let mc_pe_base_kg: f64 = 21.6;
        let ess_max_kw: f64 = 0.0;
        let ess_max_kwh: f64 = 0.0;
        let ess_kg_per_kwh: f64 = 8.0;
        let ess_base_kg: f64 = 75.0;
        let ess_round_trip_eff: f64 = 0.97;
        let ess_life_coef_a: f64 = 110.0;
        let ess_life_coef_b: f64 = -0.6811;
        let min_soc: f64 = 0.4;
        let max_soc: f64 = 0.8;
        let ess_dischg_to_fc_max_eff_perc: f64 = 0.0;
        let ess_chg_to_fc_max_eff_perc: f64 = 0.0;
        let wheel_inertia_kg_m2: f64 = 0.815;
        let num_wheels: f64 = 4.0;
        let wheel_rr_coef: f64 = 0.006;
        let wheel_radius_m: f64 = 0.336;
        let wheel_coef_of_fric: f64 = 0.7;
        let max_accel_buffer_mph: f64 = 60.0;
        let max_accel_buffer_perc_of_useable_soc: f64 = 0.2;
        let perc_high_acc_buf: f64 = 0.0;
        let mph_fc_on: f64 = 30.0;
        let kw_demand_fc_on: f64 = 100.0;
        let max_regen: f64 = 0.98;
        let stop_start: bool = false;
        let force_aux_on_fc: bool = true;
        let alt_eff: f64 = 1.0;
        let chg_eff: f64 = 0.86;
        let aux_kw: f64 = 0.7;
        let trans_kg: f64 = 114.0;
        let trans_eff: f64 = 0.92;
        let ess_to_fuel_ok_error: f64 = 0.005;
        let val_udds_mpgge: f64 = 23.0;
        let val_hwy_mpgge: f64 = 32.0;
        let val_comb_mpgge: f64 = 26.0;
        let val_udds_kwh_per_mile: f64 = f64::NAN;
        let val_hwy_kwh_per_mile: f64 = f64::NAN;
        let val_comb_kwh_per_mile: f64 = f64::NAN;
        let val_cd_range_mi: f64 = f64::NAN;
        let val_const65_mph_kwh_per_mile: f64 = f64::NAN;
        let val_const60_mph_kwh_per_mile: f64 = f64::NAN;
        let val_const55_mph_kwh_per_mile: f64 = f64::NAN;
        let val_const45_mph_kwh_per_mile: f64 = f64::NAN;
        let val_unadj_udds_kwh_per_mile: f64 = f64::NAN;
        let val_unadj_hwy_kwh_per_mile: f64 = f64::NAN;
        let val0_to60_mph: f64 = 9.9;
        let val_ess_life_miles: f64 = f64::NAN;
        let val_range_miles: f64 = f64::NAN;
        let val_veh_base_cost: f64 = f64::NAN;
        let val_msrp: f64 = f64::NAN;
        let props = RustPhysicalProperties::default();
        //let small_motor_power_kw: f64 = 7.5;
        //let large_motor_power_kw: f64 = 75.0;
        // TODO: make this look more like:
        // fc_perc_out_array = np.r_[np.arange(0, 3.0, 0.1), np.arange(
        //     3.0, 7.0, 0.5), np.arange(7.0, 60.0, 1.0), np.arange(60.0, 105.0, 5.0)] / 100  # hardcoded ***
        ///////////// (Not used by below)//let fc_perc_out_array: Vec<f64> = FC_PERC_OUT_ARRAY.to_vec();
        //let max_roadway_chg_kw: Vec<f64> = vec![0.0, 0.0, 0.0, 0.0, 0.0, 0.0];
        //let charging_on: bool = false;
        //let no_elec_sys: bool = true;
        //let no_elec_aux: bool = true;
        //let modern_max: f64 = 0.95;
        let regen_a: f64 = 500.0;
        let regen_b: f64 = 0.99;
        //let mc_max_elec_in_kw: f64 = 100.0;
        //let ess_mass_kg: f64 = 0.0;
        // TODO: implement proper derivation for ess_mass_kg; see Vehicle.set_veh_mass(...)
        //let mc_mass_kg: f64 = 0.0;
        // TODO: implement proper derivation for ess_mass_kg; see Vehicle.set_veh_mass(...)
        //let fc_mass_kg: f64 = 0.0;
        // TODO: implement proper derivation for ess_mass_kg; see Vehicle.set_veh_mass(...)
        //let fs_mass_kg: f64 = 0.0;
        // DERIVED
        //let input_kw_out_array = fc_pwr_out_perc.iter().map(|&x| x * fc_max_kw).collect();
        //let fc_kw_out_array = fc_perc_out_array.iter().map(|&x| x * fc_max_kw).collect();
        //let fc_eff_array = fc_perc_out_array
        //   .iter()
        //    .map(|&x| {
        //        interpolate(
        //            &x,
        //            &Array::from(fc_pwr_out_perc.clone()),
        //            &Array::from(fc_eff_map.clone()),
        //            false,
        //        )
        //    })
        //    .collect::<Vec<_>>();
        ///////////// (Not used by below)//let mc_perc_out_array = MC_PERC_OUT_ARRAY.to_vec();
        //let mc_kw_out_array = (Array::linspace(0.0, 1.0, mc_perc_out_array.len()) * mc_max_kw).to_vec();
        //let mc_eff_array: Vec<f64> = LARGE_BASELINE_EFF
        //    .iter()
        //    .map(|&x| {
        //        interpolate(
        //            &x,
        //            &Array::from(mc_pwr_out_perc.clone()),
        //            &Array::from(mc_eff_map.clone()),
        //            false,
        //        )
        //    })
        //    .collect();
        //let mc_kw_in_array = Array::ones(mc_kw_out_array.len()).to_vec();
        //let veh_kg: f64 = 0.0;
        /*
        cargo_kg + glider_kg + trans_kg * comp_mass_multiplier
            + ess_mass_kg + mc_mass_kg + fc_mass_kg + fs_mass_kg;
        */
        //let max_trac_mps2: f64 =
        //    (wheel_coef_of_fric * drive_axle_weight_frac * veh_kg * props.a_grav_mps2
        //        / (1.0 + veh_cg_m * wheel_coef_of_fric / wheel_base_m))
        //        / (veh_kg * props.a_grav_mps2)
        //        * props.a_grav_mps2;

        Self::new(
            scenario_name,
            selection,
            veh_year,
            veh_pt_type,
            drag_coef,
            frontal_area_m2,
            glider_kg,
            veh_cg_m,
            drive_axle_weight_frac,
            wheel_base_m,
            cargo_kg,
            veh_override_kg,
            comp_mass_multiplier,
            fs_max_kw,
            fs_secs_to_peak_pwr,
            fs_kwh,
            fs_kwh_per_kg,
            fc_max_kw,
            fc_pwr_out_perc,
            fc_eff_map,
            fc_eff_type,
            fc_sec_to_peak_pwr,
            fc_base_kg,
            fc_kw_per_kg,
            min_fc_time_on,
            idle_fc_kw,
            mc_max_kw,
            mc_pwr_out_perc,
            Some(mc_eff_map),
            mc_sec_to_peak_pwr,
            mc_pe_kg_per_kw,
            mc_pe_base_kg,
            ess_max_kw,
            ess_max_kwh,
            ess_kg_per_kwh,
            ess_base_kg,
            ess_round_trip_eff,
            ess_life_coef_a,
            ess_life_coef_b,
            min_soc,
            max_soc,
            ess_dischg_to_fc_max_eff_perc,
            ess_chg_to_fc_max_eff_perc,
            wheel_inertia_kg_m2,
            num_wheels,
            wheel_rr_coef,
            wheel_radius_m,
            wheel_coef_of_fric,
            max_accel_buffer_mph,
            max_accel_buffer_perc_of_useable_soc,
            perc_high_acc_buf,
            mph_fc_on,
            kw_demand_fc_on,
            max_regen,
            stop_start,
            force_aux_on_fc,
            alt_eff,
            chg_eff,
            aux_kw,
            trans_kg,
            trans_eff,
            ess_to_fuel_ok_error,
            val_udds_mpgge,
            val_hwy_mpgge,
            val_comb_mpgge,
            val_udds_kwh_per_mile,
            val_hwy_kwh_per_mile,
            val_comb_kwh_per_mile,
            val_cd_range_mi,
            val_const65_mph_kwh_per_mile,
            val_const60_mph_kwh_per_mile,
            val_const55_mph_kwh_per_mile,
            val_const45_mph_kwh_per_mile,
            val_unadj_udds_kwh_per_mile,
            val_unadj_hwy_kwh_per_mile,
            val0_to60_mph,
            val_ess_life_miles,
            val_range_miles,
            val_veh_base_cost,
            val_msrp,
            props,
            //small_motor_power_kw,
            //large_motor_power_kw,
            //None,
            //charging_on,
            //no_elec_sys,
            //no_elec_aux,
            //max_roadway_chg_kw,
            //input_kw_out_array,
            //fc_kw_out_array,
            //fc_eff_array,
            //modern_max,
            //mc_eff_array,
            //mc_kw_in_array,
            //mc_kw_out_array,
            //mc_max_elec_in_kw,
            //None,
            regen_a,
            regen_b,
            //veh_kg,
            //max_trac_mps2,
            //ess_mass_kg,
            //mc_mass_kg,
            //fc_mass_kg,
            //fs_mass_kg,
            //None,
            None,
            None,
        )
        .unwrap()
    }

    pub fn from_file(filename: &str) -> Result<Self, anyhow::Error> {
        let extension = Path::new(filename)
            .extension()
            .and_then(OsStr::to_str)
            .unwrap_or("");

        let file = File::open(filename)?;
        let mut veh_res: Result<RustVehicle, anyhow::Error> = match extension {
            "yaml" => Ok(serde_yaml::from_reader(file)?),
            "json" => Ok(serde_json::from_reader(file)?),
            _ => Err(anyhow!("Unsupported file extension {}", extension)),
        };
        veh_res.as_mut().unwrap().set_derived();
        veh_res
    }
    pub fn from_str(filename: &str) -> Result<Self, anyhow::Error> {
        let mut veh_res: Result<RustVehicle, anyhow::Error> = Ok(serde_json::from_str(filename)?);
        veh_res.as_mut().unwrap().set_derived();
        veh_res
    }
}

#[cfg(test)]
mod tests {
    use super::*;

    #[test]
    fn test_set_derived_via_new() {
        let veh = RustVehicle::mock_vehicle();
        assert!(veh.veh_kg > 0.0);
    }

    // TODO
    // #[test]
    // fn test_input_validation() {
    //     todo!();
    // }
}<|MERGE_RESOLUTION|>--- conflicted
+++ resolved
@@ -351,97 +351,67 @@
     #[serde(alias = "vehModelYear")]
     pub veh_year: u32,
     /// Vehicle powertrain type, one of \[[CONV](CONV), [HEV](HEV), [PHEV](PHEV), [BEV](BEV)\]
-<<<<<<< HEAD
+    #[serde(alias = "vehPtType")]
     #[validate(regex(
         path = "VEH_PT_TYPE_OPTIONS_REGEX",
         message = "must be one of [\"Conv\", \"HEV\", \"PHEV\", \"BEV\"]"
     ))]
     pub veh_pt_type: String,
     /// Aerodynamic drag coefficient
-    #[validate(range(min = 0))]
-    pub drag_coef: f64,
-    /// Frontal area, $m^2$
-    #[validate(range(min = 0))]
-    pub frontal_area_m2: f64,
-    /// Vehicle mass excluding cargo, passengers, and powertrain components, $kg$
-    #[validate(range(min = 0))]
-=======
-    #[serde(alias = "vehPtType")]
-    pub veh_pt_type: String,
-    /// Aerodynamic drag coefficient
     #[serde(alias = "dragCoef")]
+    #[validate(range(min = 0))]
     pub drag_coef: f64,
     /// Frontal area, $m^2$
     #[serde(alias = "frontalAreaM2")]
+    #[validate(range(min = 0))]
     pub frontal_area_m2: f64,
     /// Vehicle mass excluding cargo, passengers, and powertrain components, $kg$
     #[serde(alias = "gliderKg")]
->>>>>>> cb7de128
+    #[validate(range(min = 0))]
     pub glider_kg: f64,
     /// Vehicle center of mass height, $m$  
     /// **NOTE:** positive for FWD, negative for RWD, AWD, 4WD
     #[serde(alias = "vehCgM")]
     pub veh_cg_m: f64,
     /// Fraction of weight on the drive axle while stopped
-<<<<<<< HEAD
+    #[serde(alias = "driveAxleWeightFrac")]
     #[validate(range(min = 0, max = 1))]
     pub drive_axle_weight_frac: f64,
     /// Wheelbase, $m$
-    #[validate(range(min = 0))]
-    pub wheel_base_m: f64,
-    /// Cargo mass including passengers, $kg$
-    #[validate(range(min = 0))]
-    pub cargo_kg: f64,
-    /// Total vehicle mass, overrides mass calculation, $kg$
-    #[validate(range(min = 0))]
-    pub veh_override_kg: f64,
-    /// Component mass multiplier for vehicle mass calculation
-    #[validate(range(min = 0))]
-    pub comp_mass_multiplier: f64,
-    /// Fuel storage max power output, $kW$
-    #[validate(range(min = 0))]
-    pub fs_max_kw: f64,
-    /// Fuel storage time to peak power, $s$
-    #[validate(range(min = 0))]
-    pub fs_secs_to_peak_pwr: f64,
-    /// Fuel storage energy capacity, $kWh$
-    #[validate(range(min = 0))]
-    pub fs_kwh: f64,
-    /// Fuel specific energy, $\frac{kWh}{kg}$
-    #[validate(range(min = 0))]
-    pub fs_kwh_per_kg: f64,
-    /// Fuel converter peak continuous power, $kW$
-    #[validate(range(min = 0))]
-=======
-    #[serde(alias = "driveAxleWeightFrac")]
-    pub drive_axle_weight_frac: f64,
-    /// Wheelbase, $m$
     #[serde(alias = "wheelBaseM")]
+    #[validate(range(min = 0))]
     pub wheel_base_m: f64,
     /// Cargo mass including passengers, $kg$
     #[serde(alias = "cargoKg")]
+    #[validate(range(min = 0))]
     pub cargo_kg: f64,
     /// Total vehicle mass, overrides mass calculation, $kg$
     #[serde(alias = "vehOverrideKg")]
+    #[validate(range(min = 0))]
     pub veh_override_kg: f64,
     /// Component mass multiplier for vehicle mass calculation
     #[serde(alias = "compMassMultiplier")]
+    #[validate(range(min = 0))]
     pub comp_mass_multiplier: f64,
     /// Fuel storage max power output, $kW$
     #[serde(alias = "maxFuelStorKw")]
+    #[validate(range(min = 0))]
     pub fs_max_kw: f64,
     /// Fuel storage time to peak power, $s$
     #[serde(alias = "fuelStorSecsToPeakPwr")]
+    #[validate(range(min = 0))]
     pub fs_secs_to_peak_pwr: f64,
     /// Fuel storage energy capacity, $kWh$
     #[serde(alias = "fuelStorKwh")]
+    #[validate(range(min = 0))]
     pub fs_kwh: f64,
     /// Fuel specific energy, $\frac{kWh}{kg}$
     #[serde(alias = "fuelStorKwhPerKg")]
+    #[validate(range(min = 0))]
     pub fs_kwh_per_kg: f64,
     /// Fuel converter peak continuous power, $kW$
     #[serde(alias = "maxFuelConvKw")]
->>>>>>> cb7de128
+    #[validate(range(min = 0))]
     pub fc_max_kw: f64,
     /// Fuel converter output power percentage map, x-values of [fc_eff_map](RustVehicle::fc_eff_map)
     #[serde(alias = "fcPwrOutPerc")]
@@ -451,50 +421,35 @@
     pub fc_eff_map: Array1<f64>,
     /// Fuel converter efficiency type, one of \[[SI](SI), [ATKINSON](ATKINSON), [DIESEL](DIESEL), [H2FC](H2FC), [HD_DIESEL](HD_DIESEL)\]  
     /// Used for calculating [fc_eff_map](RustVehicle::fc_eff_map), and other calculations if H2FC
-<<<<<<< HEAD
+    #[serde(alias = "fcEffType")]
     #[validate(regex(
         path = "FC_EFF_TYPE_OPTIONS_REGEX",
         message = "must be one of [\"SI\", \"Atkinson\", \"Diesel\", \"H2FC\", \"HD_Diesel\"]"
     ))]
     pub fc_eff_type: String,
     /// Fuel converter time to peak power, $s$
-    #[validate(range(min = 0))]
-    pub fc_sec_to_peak_pwr: f64,
-    /// Fuel converter base mass, $kg$
-    #[validate(range(min = 0))]
-    pub fc_base_kg: f64,
-    /// Fuel converter specific power (power-to-weight ratio), $\frac{kW}{kg}$
-    #[validate(range(min = 0))]
-    pub fc_kw_per_kg: f64,
-    /// Minimum time fuel converter must be on before shutoff (for HEV, PHEV)
-    #[validate(range(min = 0))]
-    pub min_fc_time_on: f64,
-    /// Fuel converter idle power, $kW$
-    #[validate(range(min = 0))]
-    pub idle_fc_kw: f64,
-    /// Peak continuous electric motor power, $kW$
-    #[validate(range(min = 0))]
-=======
-    #[serde(alias = "fcEffType")]
-    pub fc_eff_type: String,
-    /// Fuel converter time to peak power, $s$
     #[serde(alias = "fuelConvSecsToPeakPwr")]
+    #[validate(range(min = 0))]
     pub fc_sec_to_peak_pwr: f64,
     /// Fuel converter base mass, $kg$
     #[serde(alias = "fuelConvBaseKg")]
+    #[validate(range(min = 0))]
     pub fc_base_kg: f64,
     /// Fuel converter specific power (power-to-weight ratio), $\frac{kW}{kg}$
     #[serde(alias = "fuelConvKwPerKg")]
+    #[validate(range(min = 0))]
     pub fc_kw_per_kg: f64,
     /// Minimum time fuel converter must be on before shutoff (for HEV, PHEV)
     #[serde(alias = "minFcTimeOn")]
+    #[validate(range(min = 0))]
     pub min_fc_time_on: f64,
     /// Fuel converter idle power, $kW$
     #[serde(alias = "idleFcKw")]
+    #[validate(range(min = 0))]
     pub idle_fc_kw: f64,
     /// Peak continuous electric motor power, $kW$
     #[serde(alias = "mcMaxElecInKw")]
->>>>>>> cb7de128
+    #[validate(range(min = 0))]
     pub mc_max_kw: f64,
     /// Electric motor output power percentage map, x-values of [mc_eff_map](RustVehicle::mc_eff_map)
     #[serde(alias = "mcPwrOutPerc")]
@@ -503,53 +458,36 @@
     #[serde(alias = "mcEffArray")]
     pub mc_eff_map: Array1<f64>,
     /// Electric motor time to peak power, $s$
-<<<<<<< HEAD
-    #[validate(range(min = 0))]
-    pub mc_sec_to_peak_pwr: f64,
-    /// Motor power electronics mass per power output, $\frac{kg}{kW}$
-    #[validate(range(min = 0))]
-    pub mc_pe_kg_per_kw: f64,
-    /// Motor power electronics base mass, $kg$
-    #[validate(range(min = 0))]
-    pub mc_pe_base_kg: f64,
-    /// Traction battery maximum power output, $kW$
-    #[validate(range(min = 0))]
-    pub ess_max_kw: f64,
-    /// Traction battery energy capacity, $kWh$
-    #[validate(range(min = 0))]
-    pub ess_max_kwh: f64,
-    /// Traction battery mass per energy, $\frac{kg}{kWh}$
-    #[validate(range(min = 0))]
-    pub ess_kg_per_kwh: f64,
-    /// Traction battery base mass, $kg$
-    #[validate(range(min = 0))]
-    pub ess_base_kg: f64,
-    /// Traction battery round-trip efficiency
-    #[validate(range(min = 0, max = 1))]
-=======
     #[serde(alias = "motorSecsToPeakPwr")]
+    #[validate(range(min = 0))]
     pub mc_sec_to_peak_pwr: f64,
     /// Motor power electronics mass per power output, $\frac{kg}{kW}$
     #[serde(alias = "mcPeKgPerKw")]
+    #[validate(range(min = 0))]
     pub mc_pe_kg_per_kw: f64,
     /// Motor power electronics base mass, $kg$
     #[serde(alias = "mcPeBaseKg")]
+    #[validate(range(min = 0))]
     pub mc_pe_base_kg: f64,
     /// Traction battery maximum power output, $kW$
     #[serde(alias = "maxEssKw")]
+    #[validate(range(min = 0))]
     pub ess_max_kw: f64,
     /// Traction battery energy capacity, $kWh$
     #[serde(alias = "maxEssKwh")]
+    #[validate(range(min = 0))]
     pub ess_max_kwh: f64,
     /// Traction battery mass per energy, $\frac{kg}{kWh}$
     #[serde(alias = "essKgPerKwh")]
+    #[validate(range(min = 0))]
     pub ess_kg_per_kwh: f64,
     /// Traction battery base mass, $kg$
     #[serde(alias = "essBaseKg")]
+    #[validate(range(min = 0))]
     pub ess_base_kg: f64,
     /// Traction battery round-trip efficiency
     #[serde(alias = "essRoundTripEff")]
->>>>>>> cb7de128
+    #[validate(range(min = 0, max = 1))]
     pub ess_round_trip_eff: f64,
     /// Traction battery cycle life coefficient A, see [reference](https://web.archive.org/web/20090529194442/http://www.ocean.udel.edu/cms/wkempton/Kempton-V2G-pdfFiles/PDF%20format/Duvall-V2G-batteries-June05.pdf)
     #[serde(alias = "essLifeCoefA")]
@@ -558,95 +496,64 @@
     #[serde(alias = "essLifeCoefB")]
     pub ess_life_coef_b: f64,
     /// Traction battery minimum state of charge
-<<<<<<< HEAD
+    #[serde(alias = "minSoc")]
     #[validate(range(min = 0, max = 1))]
     pub min_soc: f64,
     /// Traction battery maximum state of charge
+    #[serde(alias = "maxSoc")]
     #[validate(range(min = 0, max = 1))]
     pub max_soc: f64,
     /// ESS discharge effort toward max FC efficiency
+    #[serde(alias = "essDischgToFcMaxEffPerc")]
     #[validate(range(min = 0, max = 1))]
     pub ess_dischg_to_fc_max_eff_perc: f64,
     /// ESS charge effort toward max FC efficiency
+    #[serde(alias = "essChgToFcMaxEffPerc")]
     #[validate(range(min = 0, max = 1))]
     pub ess_chg_to_fc_max_eff_perc: f64,
     /// Mass moment of inertia per wheel, $kg \cdot m^2$
+    #[serde(alias = "wheelInertiaKgM2")]
     #[validate(range(min = 0))]
     pub wheel_inertia_kg_m2: f64,
     /// Number of wheels
+    #[serde(alias = "numWheels")]
     #[validate(range(min = 0))]
     pub num_wheels: f64, // TODO: Shouldn't this just be a unsigned integer? u8 would work fine.
     /// Rolling resistance coefficient
+    #[serde(alias = "wheelRrCoef")]
     #[validate(range(min = 0))]
     pub wheel_rr_coef: f64,
     /// Wheel radius, $m$
+    #[serde(alias = "wheelRadiusM")]
     #[validate(range(min = 0))]
     pub wheel_radius_m: f64,
     /// Wheel coefficient of friction
+    #[serde(alias = "wheelCoefOfFric")]
     #[validate(range(min = 0))]
     pub wheel_coef_of_fric: f64,
     /// Speed where the battery reserved for accelerating is zero
+    #[serde(alias = "maxAccelBufferMph")]
     #[validate(range(min = 0))]
     pub max_accel_buffer_mph: f64,
     /// Percent of usable battery energy reserved to help accelerate
+    #[serde(alias = "maxAccelBufferPercOfUseableSoc")]
     #[validate(range(min = 0, max = 1))]
     pub max_accel_buffer_perc_of_useable_soc: f64,
     /// Percent SOC buffer for high accessory loads during cycles with long idle time
-    #[validate(range(min = 0))]
-    pub perc_high_acc_buf: f64,
-    /// Speed at which the fuel converter must turn on, $mph$
-    #[validate(range(min = 0))]
-    pub mph_fc_on: f64,
-    /// Power demand above which to require fuel converter on, $kW$
-    #[validate(range(min = 0))]
-    pub kw_demand_fc_on: f64,
-    /// Maximum brake regeneration efficiency
-    #[validate(range(min = 0, max = 1))]
-=======
-    #[serde(alias = "minSoc")]
-    pub min_soc: f64,
-    /// Traction battery maximum state of charge
-    #[serde(alias = "maxSoc")]
-    pub max_soc: f64,
-    /// ESS discharge effort toward max FC efficiency
-    #[serde(alias = "essDischgToFcMaxEffPerc")]
-    pub ess_dischg_to_fc_max_eff_perc: f64,
-    /// ESS charge effort toward max FC efficiency
-    #[serde(alias = "essChgToFcMaxEffPerc")]
-    pub ess_chg_to_fc_max_eff_perc: f64,
-    /// Mass moment of inertia per wheel, $kg \cdot m^2$
-    #[serde(alias = "wheelInertiaKgM2")]
-    pub wheel_inertia_kg_m2: f64,
-    /// Number of wheels
-    #[serde(alias = "numWheels")]
-    pub num_wheels: f64,
-    /// Rolling resistance coefficient
-    #[serde(alias = "wheelRrCoef")]
-    pub wheel_rr_coef: f64,
-    /// Wheel radius, $m$
-    #[serde(alias = "wheelRadiusM")]
-    pub wheel_radius_m: f64,
-    /// Wheel coefficient of friction
-    #[serde(alias = "wheelCoefOfFric")]
-    pub wheel_coef_of_fric: f64,
-    /// Speed where the battery reserved for accelerating is zero
-    #[serde(alias = "maxAccelBufferMph")]
-    pub max_accel_buffer_mph: f64,
-    /// Percent of usable battery energy reserved to help accelerate
-    #[serde(alias = "maxAccelBufferPercOfUseableSoc")]
-    pub max_accel_buffer_perc_of_useable_soc: f64,
-    /// Percent SOC buffer for high accessory loads during cycles with long idle time
     #[serde(alias = "percHighAccBuf")]
+    #[validate(range(min = 0))]
     pub perc_high_acc_buf: f64,
     /// Speed at which the fuel converter must turn on, $mph$
     #[serde(alias = "mphFcOn")]
+    #[validate(range(min = 0))]
     pub mph_fc_on: f64,
     /// Power demand above which to require fuel converter on, $kW$
     #[serde(alias = "kwDemandFcOn")]
+    #[validate(range(min = 0))]
     pub kw_demand_fc_on: f64,
     /// Maximum brake regeneration efficiency
     #[serde(alias = "maxRegen")]
->>>>>>> cb7de128
+    #[validate(range(min = 0, max = 1))]
     pub max_regen: f64,
     /// Stop/start micro-HEV flag
     pub stop_start: bool,
@@ -654,41 +561,28 @@
     #[serde(alias = "forceAuxOnFC")]
     pub force_aux_on_fc: bool,
     /// Alternator efficiency
-<<<<<<< HEAD
+    #[serde(alias = "altEff")]
     #[validate(range(min = 0, max = 1))]
     pub alt_eff: f64,
     /// Charger efficiency
+    #[serde(alias = "chgEff")]
     #[validate(range(min = 0, max = 1))]
     pub chg_eff: f64,
     /// Auxiliary load power, $kW$
+    #[serde(alias = "auxKw")]
     #[validate(range(min = 0))]
     pub aux_kw: f64,
     /// Transmission mass, $kg$
+    #[serde(alias = "transKg")]
     #[validate(range(min = 0))]
     pub trans_kg: f64,
     /// Transmission efficiency
+    #[serde(alias = "transEff")]
     #[validate(range(min = 0, max = 1))]
     pub trans_eff: f64,
     /// Maximum acceptable ratio of change in ESS energy to expended fuel energy (used in hybrid SOC balancing), $\frac{\Delta E_{ESS}}{\Delta E_{fuel}}$
-    #[validate(range(min = 0))]
-=======
-    #[serde(alias = "altEff")]
-    pub alt_eff: f64,
-    /// Charger efficiency
-    #[serde(alias = "chgEff")]
-    pub chg_eff: f64,
-    /// Auxiliary load power, $kW$
-    #[serde(alias = "auxKw")]
-    pub aux_kw: f64,
-    /// Transmission mass, $kg$
-    #[serde(alias = "transKg")]
-    pub trans_kg: f64,
-    /// Transmission efficiency
-    #[serde(alias = "transEff")]
-    pub trans_eff: f64,
-    /// Maximum acceptable overall change in ESS energy relative to energy from fuel (HEV SOC balancing only), $\frac{\Delta E_{ESS}}{\Delta E_{fuel}}$
     #[serde(alias = "essToFuelOkError")]
->>>>>>> cb7de128
+    #[validate(range(min = 0))]
     pub ess_to_fuel_ok_error: f64,
     #[doc(hidden)]
     #[serde(skip)]
@@ -826,17 +720,12 @@
     #[serde(skip)]
     pub val_msrp: f64,
     /// Fuel converter efficiency peak override, scales entire curve
-<<<<<<< HEAD
+    #[serde(skip)]
     #[validate(range(min = 0, max = 1))]
     pub fc_peak_eff_override: Option<f64>,
     /// Motor efficiency peak override, scales entire curve
+    #[serde(skip)]
     #[validate(range(min = 0, max = 1))]
-=======
-    #[serde(skip)]
-    pub fc_peak_eff_override: Option<f64>,
-    /// Motor efficiency peak override, scales entire curve
-    #[serde(skip)]
->>>>>>> cb7de128
     pub mc_peak_eff_override: Option<f64>,
     #[serde(skip)]
     #[doc(hidden)]
