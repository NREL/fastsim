//! Module containing classes and methods for calculating label fuel economy.

use ndarray::Array;
use std::collections::HashMap;

// crate local
use crate::cycle::Cycle;
use crate::imports::*;
use crate::params::*;
use crate::simdrive::{SimDrive, SimDriveParams};
use crate::vehicle;

#[derive(Default, Serialize, Deserialize, Clone, Debug, PartialEq, ApproxEq)]
/// Label fuel economy values
pub struct LabelFe {
    pub veh: vehicle::LegacyVehicle,
    pub adj_params: AdjCoef,
    pub lab_udds_mpgge: f64,
    pub lab_hwy_mpgge: f64,
    pub lab_comb_mpgge: f64,
    pub lab_udds_kwh_per_mi: f64,
    pub lab_hwy_kwh_per_mi: f64,
    pub lab_comb_kwh_per_mi: f64,
    pub adj_udds_mpgge: f64,
    pub adj_hwy_mpgge: f64,
    pub adj_comb_mpgge: f64,
    pub adj_udds_kwh_per_mi: f64,
    pub adj_hwy_kwh_per_mi: f64,
    pub adj_comb_kwh_per_mi: f64,
    pub adj_udds_ess_kwh_per_mi: f64,
    pub adj_hwy_ess_kwh_per_mi: f64,
    pub adj_comb_ess_kwh_per_mi: f64,
    /// Range for combined city/highway
    pub net_range_miles: f64,
    /// Utility factor
    pub uf: f64,
    pub net_accel: f64,
    pub res_found: String,
    pub phev_calcs: Option<LabelFePHEV>,
    pub adj_cs_comb_mpgge: Option<f64>,
    pub adj_cd_comb_mpgge: Option<f64>,
    pub net_phev_cd_miles: Option<f64>,
    pub trace_miss_speed_mph: f64,
}

#[derive(Default, Serialize, Deserialize, Clone, Debug, PartialEq, ApproxEq)]
/// Label fuel economy values for a PHEV vehicle
pub struct LabelFePHEV {
    pub regen_soc_buffer: f64,
    pub udds: PHEVCycleCalc,
    pub hwy: PHEVCycleCalc,
}

#[derive(Default, Serialize, Deserialize, Clone, Debug, PartialEq, ApproxEq)]
/// Label fuel economy calculations for a specific cycle of a PHEV vehicle
pub struct PHEVCycleCalc {
    /// Charge depletion battery kW-hr
    pub cd_ess_kwh: f64,
    pub cd_ess_kwh_per_mi: f64,
    /// Charge depletion fuel gallons
    pub cd_fs_gal: f64,
    pub cd_fs_kwh: f64,
    pub cd_mpg: f64,
    /// Number of cycles in charge depletion mode, up to transition
    pub cd_cycs: f64,
    pub cd_miles: f64,
    pub cd_lab_mpg: f64,
    pub cd_adj_mpg: f64,
    /// Fraction of transition cycles spent in charge depletion
    pub cd_frac_in_trans: f64,
    /// SOC change during 1 cycle
    pub trans_init_soc: f64,
    /// charge depletion battery kW-hr
    pub trans_ess_kwh: f64,
    pub trans_ess_kwh_per_mi: f64,
    pub trans_fs_gal: f64,
    pub trans_fs_kwh: f64,
    /// charge sustaining battery kW-hr
    pub cs_ess_kwh: f64,
    pub cs_ess_kwh_per_mi: f64,
    /// charge sustaining fuel gallons
    pub cs_fs_gal: f64,
    pub cs_fs_kwh: f64,
    pub cs_mpg: f64,
    pub lab_mpgge: f64,
    pub lab_kwh_per_mi: f64,
    pub lab_uf: f64,
    pub lab_uf_gpm: Array1<f64>,
    pub lab_iter_uf: Array1<f64>,
    pub lab_iter_uf_kwh_per_mi: Array1<f64>,
    pub lab_iter_kwh_per_mi: Array1<f64>,
    pub adj_iter_mpgge: Array1<f64>,
    pub adj_iter_kwh_per_mi: Array1<f64>,
    pub adj_iter_cd_miles: Array1<f64>,
    pub adj_iter_uf: Array1<f64>,
    pub adj_iter_uf_gpm: Vec<f64>,
    pub adj_iter_uf_kwh_per_mi: Array1<f64>,
    pub adj_cd_miles: f64,
    pub adj_cd_mpgge: f64,
    pub adj_cs_mpgge: f64,
    pub adj_uf: f64,
    pub adj_mpgge: f64,
    pub adj_kwh_per_mi: f64,
    pub adj_ess_kwh_per_mi: f64,
    pub delta_soc: f64,
    /// Total number of miles in charge depletion mode, assuming constant kWh_per_mi
    pub total_cd_miles: f64,
}

pub fn make_accel_trace() -> Cycle {
    let accel_cyc_secs = Array::range(0., 300., 0.1);
    let mut accel_cyc_mps = Array::ones(accel_cyc_secs.len()) * 90.0 / MPH_PER_MPS;
    accel_cyc_mps[0] = 0.0;

    Cycle::new(
        accel_cyc_secs.to_vec(),
        accel_cyc_mps.to_vec(),
        Array::zeros(accel_cyc_secs.len()).to_vec(),
        Array::zeros(accel_cyc_secs.len()).to_vec(),
        String::from("accel"),
    )
}

pub fn get_net_accel(
    sd_accel: &mut SimDrive,
    scenario_name: &String,
) -> Result<f64, anyhow::Error> {
    log::debug!("running `sim_drive_accel`");
    sd_accel.sim_drive_accel(None, None)?;
    if sd_accel.mph_ach.iter().any(|&x| x >= 60.) {
        Ok(interpolate(
            &60.,
            &sd_accel.mph_ach,
            &sd_accel.cyc0.time_s,
            false,
        ))
    } else {
        log::warn!("vehicle '{}' never achieves 60 mph", scenario_name);
        Ok(1e3)
    }
}

pub fn get_label_fe(
    veh: &vehicle::LegacyVehicle,
    full_detail: Option<bool>,
    verbose: Option<bool>,
<<<<<<< HEAD
) -> Result<(LabelFe, Option<HashMap<&str, SimDrive>>), anyhow::Error> {
=======
) -> anyhow::Result<(LabelFe, Option<HashMap<&str, RustSimDrive>>)> {
>>>>>>> e0eb6a44
    // Generates label fuel economy (FE) values for a provided vehicle.
    //
    // Arguments:
    // ----------
    // veh : vehicle::LegacyVehicle
    // full_detail : boolean, default False
    //     If True, sim_drive objects for each cycle are also returned.
    // verbose : boolean, default false
    //     If true, print out key results
    //
    // Returns label fuel economy values as a struct and (optionally)
    // simdrive::SimDrive objects.

    let sim_params: SimDriveParams = SimDriveParams::default();
    let props: PhysicalProperties = PhysicalProperties::default();
    let long_params: LongParams = LongParams::default();

    let mut cyc: HashMap<&str, Cycle> = HashMap::new();
    let mut sd: HashMap<&str, SimDrive> = HashMap::new();
    let mut out: LabelFe = LabelFe::default();
    let mut max_trace_miss_in_mph: f64 = 0.0;

    out.veh = veh.clone();

    // load the cycles and intstantiate simdrive objects
    cyc.insert("accel", make_accel_trace());

    #[cfg(not(windows))]
    macro_rules! main_separator {
        () => {
            "/"
        };
    }

    #[cfg(windows)]
    macro_rules! main_separator {
        () => {
            r#"\"#
        };
    }

    let udds_filestring = include_str!(concat!(
        "..",
        main_separator!(),
        "..",
        main_separator!(),
        "..",
        main_separator!(),
        "python",
        main_separator!(),
        "fastsim",
        main_separator!(),
        "resources",
        main_separator!(),
        "cycles",
        main_separator!(),
        "udds.csv"
    ));
    let hwy_filestring = include_str!(concat!(
        "..",
        main_separator!(),
        "..",
        main_separator!(),
        "..",
        main_separator!(),
        "python",
        main_separator!(),
        "fastsim",
        main_separator!(),
        "resources",
        main_separator!(),
        "cycles",
        main_separator!(),
        "hwfet.csv"
    ));

    cyc.insert(
        "udds",
        Cycle::from_csv_string(udds_filestring, "udds".to_string())?,
    );
    cyc.insert(
        "hwy",
        Cycle::from_csv_string(hwy_filestring, "hwfet".to_string())?,
    );

    // run simdrive for non-phev powertrains
    sd.insert("udds", SimDrive::new(cyc["udds"].clone(), veh.clone()));
    sd.insert("hwy", SimDrive::new(cyc["hwy"].clone(), veh.clone()));

    for (k, val) in sd.iter_mut() {
        val.sim_drive(None, None)?;
        let key = String::from(*k);
        let trace_miss_speed_mph = val.trace_miss_speed_mps * MPH_PER_MPS;
        if (key == *"udds" || key == *"hwy") && trace_miss_speed_mph > max_trace_miss_in_mph {
            max_trace_miss_in_mph = trace_miss_speed_mph;
        }
    }
    out.trace_miss_speed_mph = max_trace_miss_in_mph;

    // find year-based adjustment parameters
    let adj_params: &AdjCoef = if veh.veh_year < 2017 {
        &long_params.ld_fe_adj_coef.adj_coef_map["2008"]
    } else {
        // assume 2017 coefficients are valid
        &long_params.ld_fe_adj_coef.adj_coef_map["2017"]
    };
    out.adj_params = adj_params.clone();

    // run calculations for non-PHEV powertrains
    if veh.veh_pt_type != vehicle::PHEV {
        if veh.veh_pt_type != vehicle::BEV {
            // compare to Excel 'VehicleIO'!C203 or 'VehicleIO'!labUddsMpgge
            out.lab_udds_mpgge = sd["udds"].mpgge;
            // compare to Excel 'VehicleIO'!C203 or 'VehicleIO'!labHwyMpgge
            out.lab_hwy_mpgge = sd["hwy"].mpgge;
            out.lab_comb_mpgge = 1. / (0.55 / sd["udds"].mpgge + 0.45 / sd["hwy"].mpgge);
        } else {
            out.lab_udds_mpgge = 0.;
            out.lab_hwy_mpgge = 0.;
            out.lab_comb_mpgge = 0.;
        }

        if veh.veh_pt_type == vehicle::BEV {
            out.lab_udds_kwh_per_mi = sd["udds"].battery_kwh_per_mi;
            out.lab_hwy_kwh_per_mi = sd["hwy"].battery_kwh_per_mi;
            out.lab_comb_kwh_per_mi =
                0.55 * sd["udds"].battery_kwh_per_mi + 0.45 * sd["hwy"].battery_kwh_per_mi;
        } else {
            out.lab_udds_kwh_per_mi = 0.;
            out.lab_hwy_kwh_per_mi = 0.;
            out.lab_comb_kwh_per_mi = 0.;
        }

        // adjusted values for mpg
        if veh.veh_pt_type != vehicle::BEV {
            // non-EV case
            // CV or HEV case (not PHEV)
            // HEV SOC iteration is handled in simdrive.SimDriveClassic
            out.adj_udds_mpgge =
                1. / (adj_params.city_intercept + adj_params.city_slope / sd["udds"].mpgge);
            // compare to Excel 'VehicleIO'!C203 or 'VehicleIO'!adjHwyMpgge
            out.adj_hwy_mpgge =
                1. / (adj_params.hwy_intercept + adj_params.hwy_slope / sd["hwy"].mpgge);
            out.adj_comb_mpgge = 1. / (0.55 / out.adj_udds_mpgge + 0.45 / out.adj_hwy_mpgge);
        } else {
            // EV case
            // Mpgge is all zero for EV
            out.adj_udds_mpgge = 0.;
            out.adj_hwy_mpgge = 0.;
            out.adj_comb_mpgge = 0.;
        }

        // adjusted kW-hr/mi
        if veh.veh_pt_type == vehicle::BEV {
            // EV Case
            out.adj_udds_kwh_per_mi =
                (1. / max(
                    1. / (adj_params.city_intercept
                        + (adj_params.city_slope
                            / ((1. / out.lab_udds_kwh_per_mi) * props.kwh_per_gge))),
                    (1. / out.lab_udds_kwh_per_mi)
                        * props.kwh_per_gge
                        * (1. - sim_params.max_epa_adj),
                )) * props.kwh_per_gge
                    / CHG_EFF;
            out.adj_hwy_kwh_per_mi =
                (1. / max(
                    1. / (adj_params.hwy_intercept
                        + (adj_params.hwy_slope
                            / ((1. / out.lab_hwy_kwh_per_mi) * props.kwh_per_gge))),
                    (1. / out.lab_hwy_kwh_per_mi)
                        * props.kwh_per_gge
                        * (1. - sim_params.max_epa_adj),
                )) * props.kwh_per_gge
                    / CHG_EFF;
            out.adj_comb_kwh_per_mi =
                0.55 * out.adj_udds_kwh_per_mi + 0.45 * out.adj_hwy_kwh_per_mi;

            out.adj_udds_kwh_per_mi *= CHG_EFF;
            out.adj_hwy_kwh_per_mi *= CHG_EFF;
            out.adj_comb_kwh_per_mi *= CHG_EFF;

            // range for combined city/highway
            out.net_range_miles = veh.ess_max_kwh / out.adj_comb_ess_kwh_per_mi;
        }

        // utility factor (percent driving in PHEV charge depletion mode)
        out.uf = 0.;
    } else {
        // PHEV
        let phev_calcs: LabelFePHEV =
            get_label_fe_phev(veh, &mut sd, &long_params, adj_params, &sim_params, &props)?;
        out.phev_calcs = Some(phev_calcs.clone());

        // efficiency-related calculations
        // lab
        out.lab_udds_mpgge = phev_calcs.udds.lab_mpgge;
        out.lab_hwy_mpgge = phev_calcs.hwy.lab_mpgge;
        out.lab_comb_mpgge =
            1.0 / (0.55 / phev_calcs.udds.lab_mpgge + 0.45 / phev_calcs.hwy.lab_mpgge);

        out.lab_udds_kwh_per_mi = phev_calcs.udds.lab_kwh_per_mi;
        out.lab_hwy_kwh_per_mi = phev_calcs.hwy.lab_kwh_per_mi;
        out.lab_comb_kwh_per_mi =
            0.55 * phev_calcs.udds.lab_kwh_per_mi + 0.45 * phev_calcs.hwy.lab_kwh_per_mi;

        // adjusted
        out.adj_udds_mpgge = phev_calcs.udds.adj_mpgge;
        out.adj_hwy_mpgge = phev_calcs.hwy.adj_mpgge;
        out.adj_comb_mpgge =
            1.0 / (0.55 / phev_calcs.udds.adj_mpgge + 0.45 / phev_calcs.hwy.adj_mpgge);

        out.adj_cs_comb_mpgge =
            Some(1.0 / (0.55 / phev_calcs.udds.adj_cs_mpgge + 0.45 / phev_calcs.hwy.adj_cs_mpgge));
        out.adj_cd_comb_mpgge =
            Some(1.0 / (0.55 / phev_calcs.udds.adj_cd_mpgge + 0.45 / phev_calcs.hwy.adj_cd_mpgge));

        out.adj_udds_kwh_per_mi = phev_calcs.udds.adj_kwh_per_mi;
        out.adj_hwy_kwh_per_mi = phev_calcs.hwy.adj_kwh_per_mi;
        out.adj_comb_kwh_per_mi =
            0.55 * phev_calcs.udds.adj_kwh_per_mi + 0.45 * phev_calcs.hwy.adj_kwh_per_mi;

        out.adj_udds_ess_kwh_per_mi = phev_calcs.udds.adj_ess_kwh_per_mi;
        out.adj_hwy_ess_kwh_per_mi = phev_calcs.hwy.adj_ess_kwh_per_mi;
        out.adj_comb_ess_kwh_per_mi =
            0.55 * phev_calcs.udds.adj_ess_kwh_per_mi + 0.45 * phev_calcs.hwy.adj_ess_kwh_per_mi;

        // range for combined city/highway
        // utility factor (percent driving in charge depletion mode)
        out.uf = long_params.uf_array[first_grtr(
            &long_params.rechg_freq_miles,
            0.55 * phev_calcs.udds.adj_cd_miles + 0.45 * phev_calcs.hwy.adj_cd_miles,
        )
        .unwrap()
            - 1];

        out.net_phev_cd_miles =
            Some(0.55 * phev_calcs.udds.adj_cd_miles + 0.45 * phev_calcs.hwy.adj_cd_miles);

        out.net_range_miles = (veh.fs_kwh / props.kwh_per_gge
            - out.net_phev_cd_miles.unwrap() / out.adj_cd_comb_mpgge.unwrap())
            * out.adj_cs_comb_mpgge.unwrap()
            + out.net_phev_cd_miles.unwrap();
    }

    // run accelerating sim_drive
    let mut sd_accel = SimDrive::new(cyc["accel"].clone(), veh.clone());
    out.net_accel = get_net_accel(&mut sd_accel, &veh.scenario_name)?;
    sd.insert("accel", sd_accel);

    // success Boolean -- did all of the tests work(e.g. met trace within ~2 mph)?
    out.res_found = String::from("model needs to be implemented for this"); // this may need fancier logic than just always being true

    if full_detail.unwrap_or(false) && verbose.unwrap_or(false) {
        println!("{:#?}", out);
        Ok((out, Some(sd)))
    } else if full_detail.unwrap_or(false) {
        Ok((out, Some(sd)))
    } else if verbose.unwrap_or(false) {
        println!("{:#?}", out);
        Ok((out, None))
    } else {
        Ok((out, None))
    }
}

pub fn get_label_fe_phev(
    veh: &vehicle::LegacyVehicle,
    sd: &mut HashMap<&str, SimDrive>,
    long_params: &LongParams,
    adj_params: &AdjCoef,
    sim_params: &SimDriveParams,
    props: &PhysicalProperties,
) -> Result<LabelFePHEV, anyhow::Error> {
    // PHEV-specific function for label fe.
    //
    // Arguments:
    // ----------
    // veh : vehicle::LegacyVehicle
    // sd : SimDrive objects to use for label fe calculations
    // long_params : Struct for longparams.json values
    // adj_params: Adjusted coefficients from longparams.json
    // sim_params : SimDriveParams
    // props : RustPhysicalProperties
    //
    // Returns label fuel economy values for PHEV as a struct.
    let mut phev_calcs = LabelFePHEV {
        regen_soc_buffer: min(
            ((0.5 * veh.veh_kg * ((60. * (1. / MPH_PER_MPS)).powi(2)))
                * (1. / 3600.)
                * (1. / 1000.)
                * veh.max_regen
                * veh.mc_peak_eff())
                / veh.ess_max_kwh,
            (veh.max_soc - veh.min_soc) / 2.0,
        ),
        ..LabelFePHEV::default()
    };

    // charge sustaining behavior
    for (key, sd_val) in sd.iter_mut() {
        // do PHEV soc iteration
        // This runs 1 cycle starting at max SOC then runs 1 cycle starting at min SOC.
        // By assuming that the battery SOC depletion per mile is constant across cycles,
        // the first cycle can be extrapolated until charge sustaining kicks in.
        sd_val.sim_drive(Some(veh.max_soc), None)?;
        let mut phev_calc: PHEVCycleCalc = PHEVCycleCalc::default();

        // charge depletion cycle has already been simulated
        // charge depletion battery kW-hr
        phev_calc.cd_ess_kwh = (veh.max_soc - veh.min_soc) * veh.ess_max_kwh;

        // SOC change during 1 cycle
        phev_calc.delta_soc = sd_val.soc[0] - sd_val.soc.last().unwrap();
        // total number of miles in charge depletion mode, assuming constant kWh_per_mi
        phev_calc.total_cd_miles =
            (veh.max_soc - veh.min_soc) * sd_val.veh.ess_max_kwh / sd_val.battery_kwh_per_mi;
        // number of cycles in charge depletion mode, up to transition
        phev_calc.cd_cycs = phev_calc.total_cd_miles / sd_val.dist_mi.sum();
        // fraction of transition cycle spent in charge depletion
        phev_calc.cd_frac_in_trans = phev_calc.cd_cycs % phev_calc.cd_cycs.floor();

        // charge depletion fuel gallons
        phev_calc.cd_fs_gal = sd_val.fs_kwh_out_ach.sum() / props.kwh_per_gge;
        phev_calc.cd_fs_kwh = sd_val.fs_kwh_out_ach.sum();
        phev_calc.cd_ess_kwh_per_mi = sd_val.battery_kwh_per_mi;
        phev_calc.cd_mpg = sd_val.mpgge;

        // utility factor calculation for last charge depletion iteration and transition iteration
        // ported from excel
        let interp_x_vals: Array1<f64> =
            Array::range(0.0, phev_calc.cd_cycs.ceil() + 1.0, 1.0) * sd_val.dist_mi.sum();
        phev_calc.lab_iter_uf = interp_x_vals
            .iter()
            .map(|x: &f64| -> f64 {
                long_params.uf_array[first_grtr(&long_params.rechg_freq_miles, *x).unwrap() - 1]
            })
            .collect();

        // transition cycle
        phev_calc.trans_init_soc = veh.max_soc - phev_calc.cd_cycs.floor() * phev_calc.delta_soc;

        // run the transition cycle
        sd_val.sim_drive(Some(phev_calc.trans_init_soc), None)?;
        // charge depletion battery kW-hr
        phev_calc.trans_ess_kwh =
            phev_calc.cd_ess_kwh_per_mi * sd_val.dist_mi.sum() * phev_calc.cd_frac_in_trans;
        phev_calc.trans_ess_kwh_per_mi = phev_calc.cd_ess_kwh_per_mi * phev_calc.cd_frac_in_trans;

        // charge sustaining
        // the 0.01 is here to be consistent with Excel
        let init_soc: f64 = sd_val.veh.min_soc + 0.01;
        sd_val.sim_drive(Some(init_soc), None)?;
        // charge sustaining fuel gallons
        phev_calc.cs_fs_gal = sd_val.fs_kwh_out_ach.sum() / props.kwh_per_gge;
        // charge depletion fuel gallons, dependent on phev_calc.trans_fs_gal
        phev_calc.trans_fs_gal = phev_calc.cs_fs_gal * (1.0 - phev_calc.cd_frac_in_trans);
        phev_calc.cs_fs_kwh = sd_val.fs_kwh_out_ach.sum();
        phev_calc.trans_fs_kwh = phev_calc.cs_fs_kwh * (1.0 - phev_calc.cd_frac_in_trans);
        // charge sustaining battery kW-hr
        phev_calc.cs_ess_kwh = sd_val.ess_dischg_kj;
        phev_calc.cs_ess_kwh_per_mi = sd_val.battery_kwh_per_mi;

        let lab_iter_uf_diff: Array1<f64> = diff(&phev_calc.lab_iter_uf);
        phev_calc.lab_uf_gpm = Array::from_vec(vec![
            phev_calc.trans_fs_gal * lab_iter_uf_diff.last().unwrap(),
            phev_calc.cs_fs_gal * (1.0 - phev_calc.lab_iter_uf.last().unwrap()),
        ]) / sd_val.dist_mi.sum();

        phev_calc.cd_mpg = sd_val.mpgge;

        // city and highway cycle ranges
        phev_calc.cd_miles =
            if (veh.max_soc - phev_calcs.regen_soc_buffer - ndarrmin(&sd_val.soc)) < 0.01 {
                1000.0
            } else {
                phev_calc.cd_cycs.ceil() * sd_val.dist_mi.sum()
            };
        phev_calc.cd_lab_mpg =
            phev_calc.lab_iter_uf.last().unwrap() / (phev_calc.trans_fs_gal / sd_val.dist_mi.sum());

        // charge sustaining
        phev_calc.cs_mpg = sd_val.dist_mi.sum() / phev_calc.cs_fs_gal;

        phev_calc.lab_uf = long_params.uf_array
            [first_grtr(&long_params.rechg_freq_miles, phev_calc.cd_miles).unwrap() - 1];

        // labCombMpgge
        phev_calc.cd_adj_mpg =
            ndarrmax(&phev_calc.lab_iter_uf) / phev_calc.lab_uf_gpm[phev_calc.lab_uf_gpm.len() - 2];

        phev_calc.lab_mpgge = 1.0
            / (phev_calc.lab_uf / phev_calc.cd_adj_mpg
                + (1.0 - phev_calc.lab_uf) / phev_calc.cs_mpg);

        let mut lab_iter_kwh_per_mi_vals: Vec<f64> = Vec::new();
        lab_iter_kwh_per_mi_vals.push(0.0);
        lab_iter_kwh_per_mi_vals
            .extend(vec![phev_calc.cd_ess_kwh_per_mi; phev_calc.cd_cycs.floor() as usize].iter());
        lab_iter_kwh_per_mi_vals.push(phev_calc.trans_ess_kwh_per_mi);
        lab_iter_kwh_per_mi_vals.push(0.0);
        phev_calc.lab_iter_kwh_per_mi = Array::from_vec(lab_iter_kwh_per_mi_vals);
        let mut vals: Vec<f64> = Vec::new();
        vals.push(0.0);
        vals.extend(
            (&phev_calc
                .lab_iter_kwh_per_mi
                .slice(s![1..phev_calc.lab_iter_kwh_per_mi.len() - 1])
                * &diff(&phev_calc.lab_iter_uf).slice(s![1..]))
                .iter(),
        );
        vals.push(0.0);
        phev_calc.lab_iter_uf_kwh_per_mi = Array::from_vec(vals);

        phev_calc.lab_kwh_per_mi =
            phev_calc.lab_iter_uf_kwh_per_mi.sum() / ndarrmax(&phev_calc.lab_iter_uf);

        let mut adj_iter_mpgge_vals: Vec<f64> = vec![0.0; phev_calc.cd_cycs.floor() as usize];
        let mut adj_iter_kwh_per_mi_vals: Vec<f64> = vec![0.0; phev_calc.lab_iter_kwh_per_mi.len()];
        if *key == "udds" {
            adj_iter_mpgge_vals.push(max(
                1.0 / (adj_params.city_intercept
                    + (adj_params.city_slope
                        / (sd_val.dist_mi.sum() / (phev_calc.trans_fs_kwh / props.kwh_per_gge)))),
                sd_val.dist_mi.sum() / (phev_calc.trans_fs_kwh / props.kwh_per_gge)
                    * (1.0 - sim_params.max_epa_adj),
            ));
            adj_iter_mpgge_vals.push(max(
                1.0 / (adj_params.city_intercept
                    + (adj_params.city_slope
                        / (sd_val.dist_mi.sum() / (phev_calc.cs_fs_kwh / props.kwh_per_gge)))),
                sd_val.dist_mi.sum() / (phev_calc.cs_fs_kwh / props.kwh_per_gge)
                    * (1.0 - sim_params.max_epa_adj),
            ));

            for (c, lab_iter_kwh_per_mi) in phev_calc.lab_iter_kwh_per_mi.iter().enumerate() {
                if *lab_iter_kwh_per_mi == 0.0 {
                    adj_iter_kwh_per_mi_vals[c] = 0.0;
                } else {
                    adj_iter_kwh_per_mi_vals[c] =
                        (1.0 / max(
                            1.0 / (adj_params.city_intercept
                                + (adj_params.city_slope
                                    / ((1.0 / lab_iter_kwh_per_mi) * props.kwh_per_gge))),
                            (1.0 - sim_params.max_epa_adj)
                                * ((1.0 / lab_iter_kwh_per_mi) * props.kwh_per_gge),
                        )) * props.kwh_per_gge;
                }
            }
        } else {
            adj_iter_mpgge_vals.push(max(
                1.0 / (adj_params.hwy_intercept
                    + (adj_params.hwy_slope
                        / (sd_val.dist_mi.sum() / (phev_calc.trans_fs_kwh / props.kwh_per_gge)))),
                sd_val.dist_mi.sum() / (phev_calc.trans_fs_kwh / props.kwh_per_gge)
                    * (1.0 - sim_params.max_epa_adj),
            ));
            adj_iter_mpgge_vals.push(max(
                1.0 / (adj_params.hwy_intercept
                    + (adj_params.hwy_slope
                        / (sd_val.dist_mi.sum() / (phev_calc.cs_fs_kwh / props.kwh_per_gge)))),
                sd_val.dist_mi.sum() / (phev_calc.cs_fs_kwh / props.kwh_per_gge)
                    * (1.0 - sim_params.max_epa_adj),
            ));

            for (c, lab_iter_kwh_per_mi) in phev_calc.lab_iter_kwh_per_mi.iter().enumerate() {
                if *lab_iter_kwh_per_mi == 0.0 {
                    adj_iter_kwh_per_mi_vals[c] = 0.0;
                } else {
                    adj_iter_kwh_per_mi_vals[c] =
                        (1.0 / max(
                            1.0 / (adj_params.hwy_intercept
                                + (adj_params.hwy_slope
                                    / ((1.0 / lab_iter_kwh_per_mi) * props.kwh_per_gge))),
                            (1.0 - sim_params.max_epa_adj)
                                * ((1.0 / lab_iter_kwh_per_mi) * props.kwh_per_gge),
                        )) * props.kwh_per_gge;
                }
            }
        }
        phev_calc.adj_iter_mpgge = Array::from(adj_iter_mpgge_vals);
        phev_calc.adj_iter_kwh_per_mi = Array::from(adj_iter_kwh_per_mi_vals);

        phev_calc.adj_iter_cd_miles =
            Array::from_vec(vec![0.0; phev_calc.cd_cycs.ceil() as usize + 2]);
        for c in 0..phev_calc.adj_iter_cd_miles.len() {
            if c == 0 {
                phev_calc.adj_iter_cd_miles[c] = 0.0;
            } else if c <= phev_calc.cd_cycs.floor() as usize {
                phev_calc.adj_iter_cd_miles[c] = phev_calc.adj_iter_cd_miles[c - 1]
                    + phev_calc.cd_ess_kwh_per_mi * sd_val.dist_mi.sum()
                        / phev_calc.adj_iter_kwh_per_mi[c];
            } else if c == phev_calc.cd_cycs.floor() as usize + 1 {
                phev_calc.adj_iter_cd_miles[c] = phev_calc.adj_iter_cd_miles[c - 1]
                    + phev_calc.trans_ess_kwh_per_mi * sd_val.dist_mi.sum()
                        / phev_calc.adj_iter_kwh_per_mi[c];
            } else {
                phev_calc.adj_iter_cd_miles[c] = 0.0;
            }
        }

        phev_calc.adj_cd_miles =
            if veh.max_soc - phev_calcs.regen_soc_buffer - ndarrmin(&sd_val.soc) < 0.01 {
                1000.0
            } else {
                ndarrmax(&phev_calc.adj_iter_cd_miles)
            };

        // utility factor calculation for last charge depletion iteration and transition iteration
        // ported from excel
        phev_calc.adj_iter_uf = phev_calc
            .adj_iter_cd_miles
            .iter()
            .map(|x: &f64| -> f64 {
                long_params.uf_array[first_grtr(&long_params.rechg_freq_miles, *x).unwrap() - 1]
            })
            .collect();

        let adj_iter_uf_diff: Array1<f64> = diff(&phev_calc.adj_iter_uf);
        phev_calc.adj_iter_uf_gpm = vec![0.0; phev_calc.cd_cycs.floor() as usize];
        phev_calc.adj_iter_uf_gpm.push(
            (1.0 / phev_calc.adj_iter_mpgge[phev_calc.adj_iter_mpgge.len() - 2])
                * adj_iter_uf_diff[adj_iter_uf_diff.len() - 2],
        );
        phev_calc.adj_iter_uf_gpm.push(
            (1.0 / phev_calc.adj_iter_mpgge.last().unwrap())
                * (1.0 - phev_calc.adj_iter_uf[phev_calc.adj_iter_uf.len() - 2]),
        );

        phev_calc.adj_iter_uf_kwh_per_mi =
            &phev_calc.adj_iter_kwh_per_mi * &diff(&phev_calc.adj_iter_uf);

        phev_calc.adj_cd_mpgge = 1.0
            / phev_calc.adj_iter_uf_gpm[phev_calc.adj_iter_uf_gpm.len() - 2]
            * ndarrmax(&phev_calc.adj_iter_uf);
        phev_calc.adj_cs_mpgge = 1.0 / phev_calc.adj_iter_uf_gpm.last().unwrap()
            * (1.0 - ndarrmax(&phev_calc.adj_iter_uf));

        phev_calc.adj_uf = long_params.uf_array
            [first_grtr(&long_params.rechg_freq_miles, phev_calc.adj_cd_miles).unwrap() - 1];

        phev_calc.adj_mpgge = 1.0
            / (phev_calc.adj_uf / phev_calc.adj_cd_mpgge
                + (1.0 - phev_calc.adj_uf) / phev_calc.adj_cs_mpgge);

        phev_calc.adj_kwh_per_mi =
            phev_calc.adj_iter_uf_kwh_per_mi.sum() / ndarrmax(&phev_calc.adj_iter_uf) / veh.chg_eff;

        phev_calc.adj_ess_kwh_per_mi =
            phev_calc.adj_iter_uf_kwh_per_mi.sum() / ndarrmax(&phev_calc.adj_iter_uf);

        match *key {
            "udds" => phev_calcs.udds = phev_calc.clone(),
            "hwy" => phev_calcs.hwy = phev_calc.clone(),
            &_ => return Err(anyhow!("No field for cycle {}", key)),
        };
    }

    Ok(phev_calcs)
}

#[cfg(test)]
mod simdrivelabel_tests {
    use super::*;

    #[test]
    fn test_get_label_fe_conv() {
        let veh: vehicle::LegacyVehicle = vehicle::LegacyVehicle::mock_vehicle();
        let (mut label_fe, _) = get_label_fe(&veh, None, None).unwrap();
        // For some reason, LegacyVehicle::mock_vehicle() != LegacyVehicle::mock_vehicle()
        // Therefore, veh field in both structs replaced with Default for comparison purposes
<<<<<<< HEAD
        label_fe.veh = vehicle::LegacyVehicle::default();
        println!("Calculated net accel: {}", label_fe.net_accel);
=======
        label_fe.veh = vehicle::RustVehicle::default();
        // println!("Calculated net accel: {}", label_fe.net_accel);
>>>>>>> e0eb6a44

        let label_fe_truth: LabelFe = LabelFe {
            veh: vehicle::LegacyVehicle::default(),
            adj_params: LongParams::default().ld_fe_adj_coef.adj_coef_map["2008"].clone(),
            lab_udds_mpgge: 32.47503766676829,
            lab_hwy_mpgge: 42.265348793379445,
            lab_comb_mpgge: 36.25407690819302,
            lab_udds_kwh_per_mi: 0.,
            lab_hwy_kwh_per_mi: 0.,
            lab_comb_kwh_per_mi: 0.,
            adj_udds_mpgge: 25.246151811422468,
            adj_hwy_mpgge: 30.08729992782952,
            adj_comb_mpgge: 27.21682755127691,
            adj_udds_kwh_per_mi: 0.,
            adj_hwy_kwh_per_mi: 0.,
            adj_comb_kwh_per_mi: 0.,
            adj_udds_ess_kwh_per_mi: 0.,
            adj_hwy_ess_kwh_per_mi: 0.,
            adj_comb_ess_kwh_per_mi: 0.,
            net_range_miles: 0.,
            uf: 0.,
            net_accel: 9.451683946821882,
            res_found: String::from("model needs to be implemented for this"),
            phev_calcs: None,
            adj_cs_comb_mpgge: None,
            adj_cd_comb_mpgge: None,
            net_phev_cd_miles: None,
            trace_miss_speed_mph: 0.0,
        };

        // println!(
        //     "Percent diff to Python calc: {:.3}%",
        //     100. * (label_fe_truth.net_accel - label_fe.net_accel) / label_fe_truth.net_accel
        // );

        assert!(label_fe.approx_eq(&label_fe_truth, 1e-10));
    }

    #[test]
    fn test_get_label_fe_phev() {
<<<<<<< HEAD
        let veh: vehicle::LegacyVehicle = vehicle::LegacyVehicle::new(
            String::from("2016 Chevrolet Volt"),
            13,
            2016,
            String::from("PHEV"),
            0.3,
            2.565,
            950.564,
            0.53,
            0.59,
            2.6,
            136.0,
            None,
            1.4,
            2000.0,
            1.0,
            297.0,
            9.89,
            75.0,
            vec![
=======
        let mut veh = vehicle::RustVehicle {
            props: RustPhysicalProperties {
                air_density_kg_per_m3: 1.2,
                a_grav_mps2: 9.81,
                kwh_per_gge: 33.7,
                fuel_rho_kg__L: 0.75,
                fuel_afr_stoich: 14.7,
                orphaned: false,
            },
            veh_kg: Default::default(),
            scenario_name: "2016 Chevrolet Volt".into(),
            selection: 13,
            veh_year: 2016,
            veh_pt_type: "PHEV".into(),
            drag_coef: 0.3,
            frontal_area_m2: 2.565,
            glider_kg: 950.564,
            veh_cg_m: 0.53,
            drive_axle_weight_frac: 0.59,
            wheel_base_m: 2.6,
            cargo_kg: 136.0,
            veh_override_kg: None,
            comp_mass_multiplier: 1.4,
            fs_max_kw: 2000.0,
            fs_secs_to_peak_pwr: 1.0,
            fs_kwh: 297.0,
            fs_kwh_per_kg: 9.89,
            fc_max_kw: 75.0,
            fc_pwr_out_perc: Array1::from(vec![
>>>>>>> e0eb6a44
                0.0, 0.005, 0.015, 0.04, 0.06, 0.1, 0.14, 0.2, 0.4, 0.6, 0.8, 1.0,
            ]),
            fc_eff_map: Array1::from(vec![
                0.1, 0.12, 0.16, 0.22, 0.28, 0.33, 0.35, 0.36, 0.35, 0.34, 0.32, 0.3,
            ]),
            fc_eff_type: "SI".into(),
            fc_sec_to_peak_pwr: 6.0,
            fc_base_kg: 61.0,
            fc_kw_per_kg: 2.13,
            min_fc_time_on: 30.0,
            idle_fc_kw: 1.5,
            mc_max_kw: 111.0,
            mc_pwr_out_perc: Array1::from(vec![
                0.0, 0.02, 0.04, 0.06, 0.08, 0.1, 0.2, 0.4, 0.6, 0.8, 1.0,
            ]),
            mc_eff_map: Array1::from(vec![
                0.84, 0.86, 0.88, 0.9, 0.91, 0.92, 0.94, 0.95, 0.95, 0.94, 0.93,
            ]),
<<<<<<< HEAD
            3.0,
            0.833,
            21.6,
            115.0,
            18.4,
            8.0,
            75.0,
            0.97,
            110.0,
            -0.6811,
            0.15,
            0.9,
            1.0,
            0.0,
            0.815,
            4.0,
            0.007,
            0.336,
            0.7,
            60.0,
            0.2,
            0.0,
            85.0,
            120.0,
            0.98,
            false,
            false,
            1.0,
            0.86,
            0.3,
            114.0,
            0.98,
            0.005,
            f64::NAN,
            f64::NAN,
            42.0,
            f64::NAN,
            f64::NAN,
            0.31,
            53.0,
            f64::NAN,
            f64::NAN,
            f64::NAN,
            f64::NAN,
            f64::NAN,
            f64::NAN,
            8.4,
            120000.0,
            f64::NAN,
            17000.0,
            33170.0,
            PhysicalProperties::default(),
            500.0,
            0.99,
            None,
            None,
        )
        .unwrap();
=======
            mc_sec_to_peak_pwr: 3.0,
            mc_pe_kg_per_kw: 0.833,
            mc_pe_base_kg: 21.6,
            ess_max_kw: 115.0,
            ess_max_kwh: 18.4,
            ess_kg_per_kwh: 8.0,
            ess_base_kg: 75.0,
            ess_round_trip_eff: 0.97,
            ess_life_coef_a: 110.0,
            ess_life_coef_b: -0.6811,
            min_soc: 0.15,
            max_soc: 0.9,
            ess_dischg_to_fc_max_eff_perc: 1.0,
            ess_chg_to_fc_max_eff_perc: 0.0,
            wheel_inertia_kg_m2: 0.815,
            num_wheels: 4.0,
            wheel_rr_coef: 0.007,
            wheel_radius_m: 0.336,
            wheel_coef_of_fric: 0.7,
            max_accel_buffer_mph: 60.0,
            max_accel_buffer_perc_of_useable_soc: 0.2,
            perc_high_acc_buf: 0.0,
            mph_fc_on: 85.0,
            kw_demand_fc_on: 120.0,
            max_regen: 0.98,
            stop_start: false,
            force_aux_on_fc: false,
            alt_eff: 1.0,
            chg_eff: 0.86,
            aux_kw: 0.3,
            trans_kg: 114.0,
            trans_eff: 0.98,
            ess_to_fuel_ok_error: 0.005,
            small_motor_power_kw: 7.5,
            large_motor_power_kw: 75.0,
            fc_perc_out_array: FC_PERC_OUT_ARRAY.into(),
            mc_kw_out_array: Default::default(),
            mc_max_elec_in_kw: Default::default(),
            mc_full_eff_array: Default::default(),
            max_trac_mps2: Default::default(),
            ess_mass_kg: Default::default(),
            mc_mass_kg: Default::default(),
            fc_mass_kg: Default::default(),
            fs_mass_kg: Default::default(),
            mc_perc_out_array: Default::default(),
            regen_a: 500.0,
            regen_b: 0.99,
            charging_on: false,
            no_elec_sys: false,
            no_elec_aux: false,
            max_roadway_chg_kw: Array1::from(vec![0.0, 0.0, 0.0, 0.0, 0.0, 0.0]),
            input_kw_out_array: Array1::from(vec![
                0.0,
                0.375,
                1.125,
                3.0,
                4.5,
                7.5,
                10.500000000000002,
                15.0,
                30.0,
                45.0,
                60.0,
                75.0,
            ]),
            fc_kw_out_array: Default::default(),
            fc_eff_array: Default::default(),
            modern_max: 0.95,
            mc_eff_array: Array1::from(vec![
                0.84, 0.86, 0.88, 0.9, 0.91, 0.92, 0.94, 0.95, 0.95, 0.94, 0.93,
            ]),
            mc_kw_in_array: Default::default(),
            val_udds_mpgge: f64::NAN,
            val_hwy_mpgge: f64::NAN,
            val_comb_mpgge: 42.0,
            val_udds_kwh_per_mile: f64::NAN,
            val_hwy_kwh_per_mile: f64::NAN,
            val_comb_kwh_per_mile: 0.31,
            val_cd_range_mi: 53.0,
            val_const65_mph_kwh_per_mile: f64::NAN,
            val_const60_mph_kwh_per_mile: f64::NAN,
            val_const55_mph_kwh_per_mile: f64::NAN,
            val_const45_mph_kwh_per_mile: f64::NAN,
            val_unadj_udds_kwh_per_mile: f64::NAN,
            val_unadj_hwy_kwh_per_mile: f64::NAN,
            val0_to60_mph: 8.4,
            val_ess_life_miles: 120000.0,
            val_range_miles: f64::NAN,
            val_veh_base_cost: 17000.0,
            val_msrp: 33170.0,
            fc_peak_eff_override: None,
            mc_peak_eff_override: None,
            orphaned: false,
        };
        veh.set_derived().unwrap();
>>>>>>> e0eb6a44

        let (mut label_fe, _) = get_label_fe(&veh, None, None).unwrap();
        // For some reason, LegacyVehicle::mock_vehicle() != LegacyVehicle::mock_vehicle()
        // Therefore, veh field in both structs replaced with Default for comparison purposes
        label_fe.veh = vehicle::LegacyVehicle::default();
        // TODO: Figure out why net_accel values are different
        println!("Calculated net accel: {}", label_fe.net_accel);
        println!(
            "Percent diff to Python calc: {:.3}%",
            100. * (9.451683946821882 - label_fe.net_accel) / 9.451683946821882
        );
        label_fe.net_accel = 1000.;

        let udds: PHEVCycleCalc = PHEVCycleCalc {
            cd_ess_kwh: 13.799999999999999,
            cd_ess_kwh_per_mi: 0.1670807863534209,
            cd_fs_gal: 0.0,
            cd_fs_kwh: 0.0,
            cd_mpg: 65.0128437991813,
            cd_cycs: 11.083418864860784,
            cd_miles: 89.42523198551896,
            cd_lab_mpg: 59.77814990568397,
            cd_adj_mpg: 2968.1305812156647,
            cd_frac_in_trans: 0.08341886486078387,
            trans_init_soc: 0.15564484203010176,
            trans_ess_kwh: 0.10386509335387073,
            trans_ess_kwh_per_mi: 0.013937689537649522,
            trans_fs_gal: 0.105063189381161,
            trans_fs_kwh: 3.5406294821451265,
            cs_ess_kwh: -27.842875966770062,
            cs_ess_kwh_per_mi: -0.001037845633667792,
            cs_fs_gal: 0.11462508375235472,
            cs_fs_kwh: 3.8628653224543545,
            cs_mpg: 65.01284379918131,
            lab_mpgge: 370.06411942132064,
            lab_kwh_per_mi: 0.16342111007981494,
            lab_uf: 0.8427800000000001,
            lab_uf_gpm: Array::from_vec(vec![0.00028394, 0.00241829]),
            lab_iter_uf: Array::from_vec(vec![
                0., 0.16268, 0.28152, 0.41188, 0.51506, 0.59611, 0.64532, 0.69897, 0.74176,
                0.77648, 0.79825, 0.82264, 0.84278,
            ]),
            lab_iter_uf_kwh_per_mi: Array::from_vec(vec![
                0., 0.0271807, 0.01985588, 0.02178065, 0.0172394, 0.0135419, 0.00822205,
                0.00896388, 0.00714939, 0.00580104, 0.00363735, 0.0040751, 0.00028071, 0.,
            ]),
            lab_iter_kwh_per_mi: Array::from_vec(vec![
                0., 0.16708079, 0.16708079, 0.16708079, 0.16708079, 0.16708079, 0.16708079,
                0.16708079, 0.16708079, 0.16708079, 0.16708079, 0.16708079, 0.01393769, 0.,
            ]),
            adj_iter_mpgge: Array::from_vec(vec![
                0.,
                0.,
                0.,
                0.,
                0.,
                0.,
                0.,
                0.,
                0.,
                0.,
                0.,
                50.2456134,
                46.69198818,
            ]),
            adj_iter_kwh_per_mi: Array::from_vec(vec![
                0., 0.23868684, 0.23868684, 0.23868684, 0.23868684, 0.23868684, 0.23868684,
                0.23868684, 0.23868684, 0.23868684, 0.23868684, 0.23868684, 0.01991099, 0.,
            ]),
            adj_iter_cd_miles: Array::from_vec(vec![
                0.,
                5.21647187,
                10.43294373,
                15.6494156,
                20.86588746,
                26.08235933,
                31.29883119,
                36.51530306,
                41.73177493,
                46.94824679,
                52.16471866,
                57.38119052,
                62.59766239,
                0.,
            ]),
            adj_iter_uf: Array::from_vec(vec![
                0., 0.11878, 0.2044, 0.31698, 0.38194, 0.46652, 0.53737, 0.57771, 0.62998, 0.6599,
                0.69897, 0.73185, 0.75126, 0.,
            ]),
            adj_iter_uf_gpm: vec![
                0., 0., 0., 0., 0., 0., 0., 0., 0., 0., 0., 0.0003863, 0.00532725,
            ],
            adj_iter_uf_kwh_per_mi: Array::from_vec(vec![
                0., 0.02835122, 0.02043637, 0.02687136, 0.0155051, 0.02018813, 0.01691096,
                0.00962863, 0.01247616, 0.00714151, 0.00932549, 0.00784802, 0.00038647, 0.,
            ]),
            adj_cd_miles: 62.59766238986325,
            adj_cd_mpgge: 1944.7459827561047,
            adj_cs_mpgge: 46.69198818435928,
            adj_uf: 0.75126,
            adj_mpgge: 175.0223917643415,
            adj_kwh_per_mi: 0.27097024959679444,
            adj_ess_kwh_per_mi: 0.23303441465324323,
            delta_soc: 0.0676686507245362,
            total_cd_miles: 82.59477526523773,
        };

        let hwy: PHEVCycleCalc = PHEVCycleCalc {
            cd_ess_kwh: 13.799999999999999,
            cd_ess_kwh_per_mi: 0.19912462736394723,
            cd_fs_gal: 0.0,
            cd_fs_kwh: 0.0,
            cd_mpg: 61.75832757157714,
            cd_cycs: 6.75533367335913,
            cd_miles: 71.81337619240335,
            cd_lab_mpg: 199.76659107309018,
            cd_adj_mpg: 4975.506626976092,
            cd_frac_in_trans: 0.7553336733591296,
            trans_init_soc: 0.23385969996618272,
            trans_ess_kwh: 1.5430184793777608,
            trans_ess_kwh_per_mi: 0.15040553624307812,
            trans_fs_gal: 0.040643020828268026,
            trans_fs_kwh: 1.3696698019126325,
            cs_ess_kwh: -27.84287564320177,
            cs_ess_kwh_per_mi: -0.0007538835761840731,
            cs_fs_gal: 0.1661161198039534,
            cs_fs_kwh: 5.59811323739323,
            cs_mpg: 61.75832757157714,
            lab_mpgge: 282.75893721314793,
            lab_kwh_per_mi: 0.19665299886733625,
            lab_uf: 0.7914100000000001,
            lab_uf_gpm: Array::from_vec(vec![0.00015906, 0.00337752]),
            lab_iter_uf: Array::from_vec(vec![
                0., 0.2044, 0.38194, 0.51506, 0.62998, 0.69897, 0.75126, 0.79141,
            ]),
            lab_iter_uf_kwh_per_mi: Array::from_vec(vec![
                0., 0.04070107, 0.03535259, 0.02650747, 0.0228834, 0.01373761, 0.01041223,
                0.00603878, 0.,
            ]),
            lab_iter_kwh_per_mi: Array::from_vec(vec![
                0., 0.19912463, 0.19912463, 0.19912463, 0.19912463, 0.19912463, 0.19912463,
                0.15040554, 0.,
            ]),
            adj_iter_mpgge: Array::from_vec(vec![0., 0., 0., 0., 0., 0., 176.69300837, 43.2308293]),
            adj_iter_kwh_per_mi: Array::from_vec(vec![
                0., 0.28446375, 0.28446375, 0.28446375, 0.28446375, 0.28446375, 0.28446375,
                0.21486505, 0.,
            ]),
            adj_iter_cd_miles: Array::from_vec(vec![
                0.,
                7.18133762,
                14.36267524,
                21.54401286,
                28.72535048,
                35.9066881,
                43.08802572,
                50.26936333,
                0.,
            ]),
            adj_iter_uf: Array::from_vec(vec![
                0., 0.16268, 0.28152, 0.41188, 0.49148, 0.57771, 0.64532, 0.68662, 0.,
            ]),
            adj_iter_uf_gpm: vec![0., 0., 0., 0., 0., 0., 0.00023374, 0.00724899],
            adj_iter_uf_kwh_per_mi: Array::from_vec(vec![
                0., 0.04627656, 0.03380567, 0.03708269, 0.02264331, 0.02452931, 0.01923259,
                0.00887393, 0.,
            ]),
            adj_cd_miles: 50.26936333468235,
            adj_cd_mpgge: 2937.5533511975764,
            adj_cs_mpgge: 43.230829300104,
            adj_uf: 0.68662,
            adj_mpgge: 133.64102451254365,
            adj_kwh_per_mi: 0.3259039663244739,
            adj_ess_kwh_per_mi: 0.2802774110390475,
            delta_soc: 0.11102338333896955,
            total_cd_miles: 69.30333119859274,
        };

        let phev_calcs: LabelFePHEV = LabelFePHEV {
            regen_soc_buffer: 0.00957443430586049,
            udds,
            hwy,
        };

        let label_fe_truth: LabelFe = LabelFe {
            veh: vehicle::LegacyVehicle::default(),
            adj_params: LongParams::default().ld_fe_adj_coef.adj_coef_map["2008"].clone(),
            lab_udds_mpgge: 370.06411942132064,
            lab_hwy_mpgge: 282.75893721314793,
            lab_comb_mpgge: 324.91895455274005,
            lab_udds_kwh_per_mi: 0.16342111007981494,
            lab_hwy_kwh_per_mi: 0.19665299886733625,
            lab_comb_kwh_per_mi: 0.17837546003419952,
            adj_udds_mpgge: 175.0223917643415,
            adj_hwy_mpgge: 133.64102451254365,
            adj_comb_mpgge: 153.61727461480555,
            adj_udds_kwh_per_mi: 0.27097024959679444,
            adj_hwy_kwh_per_mi: 0.3259039663244739,
            adj_comb_kwh_per_mi: 0.29569042212425023,
            adj_udds_ess_kwh_per_mi: 0.23303441465324323,
            adj_hwy_ess_kwh_per_mi: 0.2802774110390475,
            adj_comb_ess_kwh_per_mi: 0.25429376302685514,
            net_range_miles: 453.1180867180584,
            uf: 0.73185,
            // net_accel: 7.962519496024332, <- Correct accel value
            net_accel: 1000.,
            res_found: String::from("model needs to be implemented for this"),
            phev_calcs: Some(phev_calcs),
            adj_cs_comb_mpgge: Some(45.06826741586106),
            adj_cd_comb_mpgge: Some(2293.5675017498143),
            net_phev_cd_miles: Some(57.04992781503185),
            trace_miss_speed_mph: 0.0,
        };

        let tol = 1e-8;
        assert!(label_fe.veh.approx_eq(&label_fe_truth.veh, tol));
        assert!(
            label_fe
                .phev_calcs
                .approx_eq(&label_fe_truth.phev_calcs, tol),
            "label_fe.phev_calcs: {:?}",
            &label_fe.phev_calcs
        );
        assert!(label_fe.approx_eq(&label_fe_truth, tol));
    }
}<|MERGE_RESOLUTION|>--- conflicted
+++ resolved
@@ -144,11 +144,7 @@
     veh: &vehicle::LegacyVehicle,
     full_detail: Option<bool>,
     verbose: Option<bool>,
-<<<<<<< HEAD
-) -> Result<(LabelFe, Option<HashMap<&str, SimDrive>>), anyhow::Error> {
-=======
 ) -> anyhow::Result<(LabelFe, Option<HashMap<&str, RustSimDrive>>)> {
->>>>>>> e0eb6a44
     // Generates label fuel economy (FE) values for a provided vehicle.
     //
     // Arguments:
@@ -720,13 +716,9 @@
         let (mut label_fe, _) = get_label_fe(&veh, None, None).unwrap();
         // For some reason, LegacyVehicle::mock_vehicle() != LegacyVehicle::mock_vehicle()
         // Therefore, veh field in both structs replaced with Default for comparison purposes
-<<<<<<< HEAD
         label_fe.veh = vehicle::LegacyVehicle::default();
         println!("Calculated net accel: {}", label_fe.net_accel);
-=======
-        label_fe.veh = vehicle::RustVehicle::default();
         // println!("Calculated net accel: {}", label_fe.net_accel);
->>>>>>> e0eb6a44
 
         let label_fe_truth: LabelFe = LabelFe {
             veh: vehicle::LegacyVehicle::default(),
@@ -767,7 +759,6 @@
 
     #[test]
     fn test_get_label_fe_phev() {
-<<<<<<< HEAD
         let veh: vehicle::LegacyVehicle = vehicle::LegacyVehicle::new(
             String::from("2016 Chevrolet Volt"),
             13,
@@ -788,37 +779,6 @@
             9.89,
             75.0,
             vec![
-=======
-        let mut veh = vehicle::RustVehicle {
-            props: RustPhysicalProperties {
-                air_density_kg_per_m3: 1.2,
-                a_grav_mps2: 9.81,
-                kwh_per_gge: 33.7,
-                fuel_rho_kg__L: 0.75,
-                fuel_afr_stoich: 14.7,
-                orphaned: false,
-            },
-            veh_kg: Default::default(),
-            scenario_name: "2016 Chevrolet Volt".into(),
-            selection: 13,
-            veh_year: 2016,
-            veh_pt_type: "PHEV".into(),
-            drag_coef: 0.3,
-            frontal_area_m2: 2.565,
-            glider_kg: 950.564,
-            veh_cg_m: 0.53,
-            drive_axle_weight_frac: 0.59,
-            wheel_base_m: 2.6,
-            cargo_kg: 136.0,
-            veh_override_kg: None,
-            comp_mass_multiplier: 1.4,
-            fs_max_kw: 2000.0,
-            fs_secs_to_peak_pwr: 1.0,
-            fs_kwh: 297.0,
-            fs_kwh_per_kg: 9.89,
-            fc_max_kw: 75.0,
-            fc_pwr_out_perc: Array1::from(vec![
->>>>>>> e0eb6a44
                 0.0, 0.005, 0.015, 0.04, 0.06, 0.1, 0.14, 0.2, 0.4, 0.6, 0.8, 1.0,
             ]),
             fc_eff_map: Array1::from(vec![
@@ -837,7 +797,6 @@
             mc_eff_map: Array1::from(vec![
                 0.84, 0.86, 0.88, 0.9, 0.91, 0.92, 0.94, 0.95, 0.95, 0.94, 0.93,
             ]),
-<<<<<<< HEAD
             3.0,
             0.833,
             21.6,
@@ -896,103 +855,6 @@
             None,
         )
         .unwrap();
-=======
-            mc_sec_to_peak_pwr: 3.0,
-            mc_pe_kg_per_kw: 0.833,
-            mc_pe_base_kg: 21.6,
-            ess_max_kw: 115.0,
-            ess_max_kwh: 18.4,
-            ess_kg_per_kwh: 8.0,
-            ess_base_kg: 75.0,
-            ess_round_trip_eff: 0.97,
-            ess_life_coef_a: 110.0,
-            ess_life_coef_b: -0.6811,
-            min_soc: 0.15,
-            max_soc: 0.9,
-            ess_dischg_to_fc_max_eff_perc: 1.0,
-            ess_chg_to_fc_max_eff_perc: 0.0,
-            wheel_inertia_kg_m2: 0.815,
-            num_wheels: 4.0,
-            wheel_rr_coef: 0.007,
-            wheel_radius_m: 0.336,
-            wheel_coef_of_fric: 0.7,
-            max_accel_buffer_mph: 60.0,
-            max_accel_buffer_perc_of_useable_soc: 0.2,
-            perc_high_acc_buf: 0.0,
-            mph_fc_on: 85.0,
-            kw_demand_fc_on: 120.0,
-            max_regen: 0.98,
-            stop_start: false,
-            force_aux_on_fc: false,
-            alt_eff: 1.0,
-            chg_eff: 0.86,
-            aux_kw: 0.3,
-            trans_kg: 114.0,
-            trans_eff: 0.98,
-            ess_to_fuel_ok_error: 0.005,
-            small_motor_power_kw: 7.5,
-            large_motor_power_kw: 75.0,
-            fc_perc_out_array: FC_PERC_OUT_ARRAY.into(),
-            mc_kw_out_array: Default::default(),
-            mc_max_elec_in_kw: Default::default(),
-            mc_full_eff_array: Default::default(),
-            max_trac_mps2: Default::default(),
-            ess_mass_kg: Default::default(),
-            mc_mass_kg: Default::default(),
-            fc_mass_kg: Default::default(),
-            fs_mass_kg: Default::default(),
-            mc_perc_out_array: Default::default(),
-            regen_a: 500.0,
-            regen_b: 0.99,
-            charging_on: false,
-            no_elec_sys: false,
-            no_elec_aux: false,
-            max_roadway_chg_kw: Array1::from(vec![0.0, 0.0, 0.0, 0.0, 0.0, 0.0]),
-            input_kw_out_array: Array1::from(vec![
-                0.0,
-                0.375,
-                1.125,
-                3.0,
-                4.5,
-                7.5,
-                10.500000000000002,
-                15.0,
-                30.0,
-                45.0,
-                60.0,
-                75.0,
-            ]),
-            fc_kw_out_array: Default::default(),
-            fc_eff_array: Default::default(),
-            modern_max: 0.95,
-            mc_eff_array: Array1::from(vec![
-                0.84, 0.86, 0.88, 0.9, 0.91, 0.92, 0.94, 0.95, 0.95, 0.94, 0.93,
-            ]),
-            mc_kw_in_array: Default::default(),
-            val_udds_mpgge: f64::NAN,
-            val_hwy_mpgge: f64::NAN,
-            val_comb_mpgge: 42.0,
-            val_udds_kwh_per_mile: f64::NAN,
-            val_hwy_kwh_per_mile: f64::NAN,
-            val_comb_kwh_per_mile: 0.31,
-            val_cd_range_mi: 53.0,
-            val_const65_mph_kwh_per_mile: f64::NAN,
-            val_const60_mph_kwh_per_mile: f64::NAN,
-            val_const55_mph_kwh_per_mile: f64::NAN,
-            val_const45_mph_kwh_per_mile: f64::NAN,
-            val_unadj_udds_kwh_per_mile: f64::NAN,
-            val_unadj_hwy_kwh_per_mile: f64::NAN,
-            val0_to60_mph: 8.4,
-            val_ess_life_miles: 120000.0,
-            val_range_miles: f64::NAN,
-            val_veh_base_cost: 17000.0,
-            val_msrp: 33170.0,
-            fc_peak_eff_override: None,
-            mc_peak_eff_override: None,
-            orphaned: false,
-        };
-        veh.set_derived().unwrap();
->>>>>>> e0eb6a44
 
         let (mut label_fe, _) = get_label_fe(&veh, None, None).unwrap();
         // For some reason, LegacyVehicle::mock_vehicle() != LegacyVehicle::mock_vehicle()
