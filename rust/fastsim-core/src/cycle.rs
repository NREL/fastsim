--- conflicted
+++ resolved
@@ -642,24 +642,11 @@
         self.init_checks()
     }
 
-<<<<<<< HEAD
-    fn to_file<P: AsRef<Path>>(&self, filepath: P) -> anyhow::Result<()> {
-        let filepath = filepath.as_ref();
-        let extension = filepath
-            .extension()
-            .and_then(OsStr::to_str)
-            .with_context(|| format!("File extension could not be parsed: {filepath:?}"))?;
-        match extension.trim_start_matches('.').to_lowercase().as_str() {
-            "yaml" | "yml" => serde_yaml::to_writer(&File::create(filepath)?, self)?,
-            "json" => serde_json::to_writer(&File::create(filepath)?, self)?,
-            #[cfg(feature = "bincode")]
-            "bin" => bincode::serialize_into(&File::create(filepath)?, self)?,
-            "csv" => self.write_csv(&mut csv::Writer::from_path(filepath)?)?,
-=======
     fn to_writer<W: std::io::Write>(&self, wtr: W, format: &str) -> anyhow::Result<()> {
         match format.trim_start_matches('.').to_lowercase().as_str() {
             "yaml" | "yml" => serde_yaml::to_writer(wtr, self)?,
             "json" => serde_json::to_writer(wtr, self)?,
+            #[cfg(feature = "bincode")]
             "bin" => bincode::serialize_into(wtr, self)?,
             "csv" => {
                 let mut wtr = csv::Writer::from_writer(wtr);
@@ -673,7 +660,6 @@
                 }
                 wtr.flush()?
             }
->>>>>>> fe2dea14
             _ => bail!(
                 "Unsupported format {format:?}, must be one of {:?}",
                 Self::ACCEPTED_BYTE_FORMATS
