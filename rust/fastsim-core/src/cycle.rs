--- conflicted
+++ resolved
@@ -221,7 +221,6 @@
             let last_g = mt_gs[last_idx];
             let last_r = mt_rs[last_idx];
             mt_ts = mt_ts.iter().map(|t| -> f64 { t - mt_ts[0] }).collect();
-<<<<<<< HEAD
             microtrips.push(RustCycle {
                 time_s: Array::from_vec(mt_ts),
                 mps: Array::from_vec(mt_vs),
@@ -230,15 +229,6 @@
                 name: cycle.name.clone(),
                 orphaned: false,
             });
-=======
-            microtrips.push(RustCycle::new(
-                mt_ts.clone(),
-                mt_vs.clone(),
-                mt_gs.clone(),
-                mt_rs.clone(),
-                &cycle.name,
-            ));
->>>>>>> 3a8f0836
             mt_ts = vec![last_t];
             mt_vs = vec![last_v];
             mt_gs = vec![last_g];
@@ -252,7 +242,6 @@
     }
     if !mt_ts.is_empty() {
         mt_ts = mt_ts.iter().map(|t| -> f64 { t - mt_ts[0] }).collect();
-<<<<<<< HEAD
         microtrips.push(RustCycle {
             time_s: Array::from_vec(mt_ts),
             mps: Array::from_vec(mt_vs),
@@ -261,9 +250,6 @@
             name: cycle.name.clone(),
             orphaned: false,
         });
-=======
-        microtrips.push(RustCycle::new(mt_ts, mt_vs, mt_gs, mt_rs, &cycle.name));
->>>>>>> 3a8f0836
     }
     microtrips
 }
@@ -357,7 +343,6 @@
         rs.push(0.0);
         idx += 1;
     }
-<<<<<<< HEAD
     RustCycle {
         time_s: Array::from_vec(ts),
         mps: Array::from_vec(vs),
@@ -366,9 +351,6 @@
         name: cyc.name.clone(),
         orphaned: false,
     }
-=======
-    RustCycle::new(ts, vs, gs, rs, &cyc.name)
->>>>>>> 3a8f0836
 }
 
 #[cfg(feature = "pyo3")]
@@ -739,7 +721,6 @@
     }
 }
 
-<<<<<<< HEAD
 impl TryFrom<HashMap<String, Vec<f64>>> for RustCycle {
     type Error = anyhow::Error;
 
@@ -752,23 +733,6 @@
         );
         let cyc_len = time_s.len();
         Ok(Self {
-=======
-/// pure Rust methods that need to be separate due to pymethods incompatibility
-impl RustCycle {
-    pub fn new<S: AsRef<str>>(
-        time_s: Vec<f64>,
-        mps: Vec<f64>,
-        grade: Vec<f64>,
-        road_type: Vec<f64>,
-        name: S,
-    ) -> Self {
-        let time_s = Array::from_vec(time_s);
-        let mps = Array::from_vec(mps);
-        let grade = Array::from_vec(grade);
-        let road_type = Array::from_vec(road_type);
-        let name = name.as_ref().to_string();
-        Self {
->>>>>>> 3a8f0836
             time_s,
             mps: Array::from_vec(
                 hashmap
@@ -1225,7 +1189,6 @@
 
     #[test]
     fn test_average_speeds_and_distances() {
-<<<<<<< HEAD
         let cyc = RustCycle {
             time_s: array![0.0, 10.0, 30.0, 34.0, 40.0],
             mps: array![0.0, 10.0, 10.0, 0.0, 0.0],
@@ -1234,14 +1197,6 @@
             name: String::from("test"),
             orphaned: false,
         };
-=======
-        let time_s = vec![0.0, 10.0, 30.0, 34.0, 40.0];
-        let speed_mps = vec![0.0, 10.0, 10.0, 0.0, 0.0];
-        let grade = Array::zeros(5).to_vec();
-        let road_type = Array::zeros(5).to_vec();
-        let name = "test";
-        let cyc = RustCycle::new(time_s, speed_mps, grade, road_type, name);
->>>>>>> 3a8f0836
         let avg_mps = average_step_speeds(&cyc);
         let expected_avg_mps = Array::from_vec(vec![0.0, 5.0, 10.0, 5.0, 0.0]);
         assert_eq!(expected_avg_mps.len(), avg_mps.len());
