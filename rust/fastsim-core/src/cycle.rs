--- conflicted
+++ resolved
@@ -389,15 +389,10 @@
     grades: Array1<f64>,
 }
 
-<<<<<<< HEAD
+impl SerdeAPI for CycleCache {}
+
 impl CycleCache {
     pub fn new(cyc: &Cycle) -> Self {
-=======
-impl SerdeAPI for RustCycleCache {}
-
-impl RustCycleCache {
-    pub fn new(cyc: &RustCycle) -> Self {
->>>>>>> e0eb6a44
         let tol = 1e-6;
         let num_items = cyc.time_s.len();
         let grade_all_zero = cyc.grade.iter().all(|g| *g == 0.0);
@@ -604,10 +599,7 @@
     pub orphaned: bool,
 }
 
-<<<<<<< HEAD
-impl Cycle {
-=======
-impl SerdeAPI for RustCycle {
+impl SerdeAPI for Cycle {
     fn from_file(filename: &str) -> Result<Self, anyhow::Error> {
         // check if the extension is csv, and if it is, then call Self::from_csv_file
         let pathbuf = PathBuf::from(filename);
@@ -624,7 +616,6 @@
 
 /// pure Rust methods that need to be separate due to pymethods incompatibility
 impl RustCycle {
->>>>>>> e0eb6a44
     pub fn new(
         time_s: Vec<f64>,
         mps: Vec<f64>,
@@ -646,13 +637,8 @@
         }
     }
 
-<<<<<<< HEAD
     pub fn build_cache(&self) -> CycleCache {
         CycleCache::new(&self)
-=======
-    pub fn build_cache(&self) -> RustCycleCache {
-        RustCycleCache::new(self)
->>>>>>> e0eb6a44
     }
 
     pub fn push(&mut self, cyc_elem: CycleElement) {
@@ -1082,11 +1068,7 @@
         let mut cyc_file_path = resources_path();
         cyc_file_path.push("cycles/udds.csv");
         let expected_udds_length: usize = 1370;
-<<<<<<< HEAD
         let cyc = Cycle::from_csv_file(&pathstr).unwrap();
-=======
-        let cyc = RustCycle::from_csv_file(cyc_file_path.as_os_str().to_str().unwrap()).unwrap();
->>>>>>> e0eb6a44
         assert_eq!(cyc.name, String::from("udds"));
         let num_entries = cyc.time_s.len();
         assert!(num_entries > 0);
