--- conflicted
+++ resolved
@@ -1,35 +1,13 @@
 [workspace]
 
-<<<<<<< HEAD
-# See more keys and their definitions at https://doc.rust-lang.org/cargo/reference/manifest.html
-[lib]
-name = "fastsimrust"
-crate-type = ["cdylib"]
-
-[dependencies]
-pyo3 = { version = "0.16.5", features = ["extension-module"] }
-ndarray = { version = "0.15.4", features=["serde"]}
-csv = "1.1"
-proc_macros = { path = "proc_macros" }
-serde_json = "1.0.81"
-serde = { version = "1.0.137", features = ["derive"] }
-serde_yaml = "0.8.24"
-
-[package.metadata.docs.rs]
-rustdoc-args = [ "--html-in-header", "./src/html/docs-header.html" ]
+members = [
+    "fastsim-cli", # command line app
+    "fastsim-core", # pure rust core with optional pyo3 feature
+    "fastsim-py", # python module exposing fastsim-core
+]
 
 [profile.release]
 # https://deterministic.space/high-performance-rust.html
 opt-level = 3               # Use better optimizations.
 lto = "fat"  # aggressively optimize inter-crate linking
-codegen-units = 1  # optimize connection between modules
-
-[package.metadata.maturin]
-python-source = "python"
-=======
-members = [
-    "fastsim-cli", # command line app
-    "fastsim-core", # pure rust core with optional pyo3 feature
-    "fastsim-py", # python module exposing fastsim-core
-]
->>>>>>> 6f71fb59
+codegen-units = 1  # optimize connection between modules