--- conflicted
+++ resolved
@@ -288,11 +288,7 @@
         let cyc = if adopt_hd_has_cycle {
             cyc
         } else {
-<<<<<<< HEAD
-            RustCycle::from_resource("HHDDTCruiseSmooth.csv")?
-=======
-            RustCycle::from_resource("cycles/HHDDTCruiseSmooth.csv", false)?
->>>>>>> 8bd29230
+            RustCycle::from_resource("HHDDTCruiseSmooth.csv", false)?
         };
         let mut sim_drive = RustSimDrive::new(cyc, veh.clone());
         sim_drive.sim_drive(None, None)?;
