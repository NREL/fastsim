//! Crate that wraps `fastsim-core` and enables the `pyo3` feature to
//! expose most structs, methods, and functions to Python.

use fastsim_core::air_properties::get_density_air_py;
use fastsim_core::prelude::*;
use fastsim_core::utils::interp::{Extrapolate, InterpolatorWrapperVec, Strategy};
pub use pyo3::exceptions::{
    PyAttributeError, PyFileNotFoundError, PyIndexError, PyNotImplementedError, PyRuntimeError,
};
pub use pyo3::prelude::*;
pub use pyo3::types::PyType;

#[pymodule]
fn fastsim(_py: Python, m: &PyModule) -> PyResult<()> {
    pyo3_log::init();
    m.add_class::<FuelConverter>()?;
    m.add_class::<FuelConverterState>()?;
    m.add_class::<FuelConverterStateHistoryVec>()?;
    m.add_class::<ReversibleEnergyStorage>()?;
    m.add_class::<ReversibleEnergyStorageState>()?;
    m.add_class::<ReversibleEnergyStorageStateHistoryVec>()?;
    m.add_class::<ElectricMachine>()?;
    m.add_class::<ElectricMachineState>()?;
    m.add_class::<ElectricMachineStateHistoryVec>()?;
    m.add_class::<Cycle>()?;
    m.add_class::<CycleElement>()?;
    m.add_class::<Vehicle>()?;
    m.add_class::<SimDrive>()?;
    m.add_class::<fastsim_2::simdrive::RustSimDrive>()?;
    m.add_class::<Pyo3VecWrapper>()?;
    m.add_class::<Pyo3Vec2Wrapper>()?;
    m.add_class::<Pyo3Vec3Wrapper>()?;
    m.add_class::<Pyo3VecBoolWrapper>()?;
<<<<<<< HEAD
    m.add_class::<InterpolatorWrapperVec>()?;
    m.add_class::<Strategy>()?;
    m.add_class::<Extrapolate>()?;
    m.add_function(wrap_pyfunction!(get_rho_air_py, m)?)?;
=======
    m.add_function(wrap_pyfunction!(get_density_air_py, m)?)?;

    // List enabled features
    m.add_function(wrap_pyfunction!(fastsim_core::enabled_features, m)?)?;

    // List enabled features
    m.add_function(wrap_pyfunction!(fastsim_core::enabled_features, m)?)?;
>>>>>>> 361fe1eb

    Ok(())
}<|MERGE_RESOLUTION|>--- conflicted
+++ resolved
@@ -31,12 +31,9 @@
     m.add_class::<Pyo3Vec2Wrapper>()?;
     m.add_class::<Pyo3Vec3Wrapper>()?;
     m.add_class::<Pyo3VecBoolWrapper>()?;
-<<<<<<< HEAD
     m.add_class::<InterpolatorWrapperVec>()?;
     m.add_class::<Strategy>()?;
     m.add_class::<Extrapolate>()?;
-    m.add_function(wrap_pyfunction!(get_rho_air_py, m)?)?;
-=======
     m.add_function(wrap_pyfunction!(get_density_air_py, m)?)?;
 
     // List enabled features
@@ -44,7 +41,6 @@
 
     // List enabled features
     m.add_function(wrap_pyfunction!(fastsim_core::enabled_features, m)?)?;
->>>>>>> 361fe1eb
 
     Ok(())
 }