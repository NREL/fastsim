"""Auxiliary functions that require fastsim and provide faster access FASTSim vehicle properties."""
import fastsim as fsim
from scipy.optimize import minimize, curve_fit
import numpy as np
import matplotlib.pyplot as plt
from typing import Tuple, List

from fastsim.utilities import get_rho_air

<<<<<<< HEAD
# TODO: port to rust
# def abc_to_drag_coeffs(
#     veh: Vehicle,
#     a_lbf: float, b_lbf__mph: float, c_lbf__mph2: float,
#     custom_rho: bool = False,
#     custom_rho_temp_degC: float = 20.,
#     custom_rho_elevation_m: float = 180.,
#     simdrive_optimize: bool = True,
#     show_plots: bool = False,
#     use_rust=True
# ) -> Tuple[float, float]:
#     """For a given vehicle and target A, B, and C
#     coefficients; calculate and return drag and rolling resistance
#     coefficients.

#     Arguments:
#     ----------
#     veh: vehicle.Vehicle with all parameters correct except for drag and rolling resistance coefficients
#     a_lbf, b_lbf__mph, c_lbf__mph2: coastdown coefficients for road load [lbf] vs speed [mph]
#     custom_rho: if True, use `fastsim.utilities.get_rho_air()` to calculate the current ambient density
#     custom_rho_temp_degC: ambient temperature [degree C] for `get_rho_air()`; 
#         will only be used when `custom_rho` is True
#     custom_rho_elevation_m: location elevation [degree C] for `get_rho_air()`; 
#         will only be used when `custom_rho` is True; default value is elevation of Chicago, IL
#     simdrive_optimize: if True, use `SimDrive` to optimize the drag and rolling resistance; 
#         otherwise, directly use target A, B, C to calculate the results
#     show_plots: if True, plots are shown
#     use_rust: if True, use rust implementation of drag coefficient calculation.
#     """

#     # TODO: allows air density read APIs for whole project; `get_rho_air()` not used for `SimDrive` yet
#     cur_ambient_air_density_kg__m3 = get_rho_air(
#         custom_rho_temp_degC, custom_rho_elevation_m) if custom_rho else props.air_density_kg_per_m3

#     vmax_mph = 70.0

#     a_newton = a_lbf * params.N_PER_LBF
#     b_newton__mps = b_lbf__mph * params.N_PER_LBF * params.MPH_PER_MPS
#     c_newton__mps2 = c_lbf__mph2 * params.N_PER_LBF * \
#         params.MPH_PER_MPS * params.MPH_PER_MPS

#     cd_len = 300

#     cyc = fsim.cycle.Cycle.from_dict({
#         'time_s': np.arange(0, cd_len),
#         'mps': np.linspace(vmax_mph / params.MPH_PER_MPS, 0, cd_len)
#     })

#     if use_rust:
#         cyc = cyc.to_rust()
#         veh = veh.to_rust()

#     # polynomial function for pounds vs speed
#     dyno_func_lb = np.poly1d([c_lbf__mph2, b_lbf__mph, a_lbf])

#     def get_err(x):
#         """fastsim-style solution for drag force on vehicle.
#         Arguments:
#         ---------
#         x: (speed: array of vehicle speeds [mps], dragCoef: drag coefficient [-])
#         wheelRrCoef: rolling resistance coefficient [-]
#         """
#         drag_coef, wheel_rr_coef = x
#         veh.drag_coef = drag_coef
#         veh.wheel_rr_coef = wheel_rr_coef

#         if use_rust:
#             sd_coast = fsim.simdrive.RustSimDrive(cyc, veh)
#         else:
#             sd_coast = fsim.simdrive.SimDrive(cyc, veh)
#         sd_coast.impose_coast = [True] * len(sd_coast.impose_coast)
#         sd_coast.sim_drive()

#         cutoff = np.where(np.array(sd_coast.mps_ach) < 0.1)[0][0]

#         err = fsim.cal.get_error_val(
#             (1000 * (np.array(sd_coast.drag_kw) + np.array(sd_coast.rr_kw)) /
#                 np.array(sd_coast.mps_ach))[:cutoff],
#             (dyno_func_lb(sd_coast.mph_ach) * fsim.params.N_PER_LBF)[:cutoff],
#             np.array(cyc.time_s)[:cutoff],
#         )

#         return err

#     if simdrive_optimize:
#         res = minimize(get_err, x0=np.array([0.3, 0.01]))
#         (drag_coef, wheel_rr_coef) = res.x

#         # TODO: Surpress unnecessary excessive warnings on screen

#     else:
#         drag_coef = c_newton__mps2 / \
#             (0.5 * veh.frontal_area_m2 * cur_ambient_air_density_kg__m3)
#         wheel_rr_coef = a_newton / veh.veh_kg / props.a_grav_mps2

#     veh.drag_coef, veh.wheel_rr_coef = drag_coef, wheel_rr_coef

#     sd_coast = fsim.simdrive.RustSimDrive(
#         cyc, veh) if use_rust else fsim.simdrive.SimDrive(cyc, veh)
#     sd_coast.impose_coast = [True] * len(sd_coast.impose_coast)
#     sd_coast.sim_drive()

#     cutoff_val = np.where(np.array(sd_coast.mps_ach) < 0.1)[0][0]

#     if show_plots:
#         plt.figure()
#         plt.plot(
#             np.array(sd_coast.mph_ach)[:cutoff_val],
#             (1000 * (np.array(sd_coast.drag_kw) + np.array(sd_coast.rr_kw)) /
#              np.array(sd_coast.mps_ach) / fsim.params.N_PER_LBF)[:cutoff_val],
#             label='sim_drive simulated road load')
#         plt.plot(np.array(sd_coast.mph_ach)[:cutoff_val], (dyno_func_lb(
#             sd_coast.mph_ach))[:cutoff_val], label='ABCs calculated road load')
#         plt.legend()
#         plt.xlabel('Speed [mph]')
#         plt.ylabel('Road Load [lb]')
#         plt.title("Simulated vs Calculated Road Load with Speed")
#         plt.show()

#         fig, ax = plt.subplots(2, 1, sharex=True)
#         ax[0].plot(np.array(cyc.time_s)[:cutoff_val],
#                    (1000 * (np.array(sd_coast.drag_kw) + np.array(sd_coast.rr_kw)
#                             ) / np.array(sd_coast.mps_ach))[:cutoff_val]
#                    )
#         ax[0].set_ylabel("Road Load [N]")

#         ax[-1].plot(np.array(cyc.time_s)[:cutoff_val],
#                     np.array(sd_coast.mph_ach)[:cutoff_val])
#         ax[-1].set_ylabel("mph")
#         ax[-1].set_xlabel('Time [s]')
#         plt.show()
#     return drag_coef, wheel_rr_coef

=======
props = params.PhysicalProperties()
R_air = 287  # J/(kg*K)
    
>>>>>>> 834fcecf


def drag_coeffs_to_abc(veh,
                       custom_rho: bool = False,
                       custom_rho_temp_degC: float = 20.,
                       custom_rho_elevation_m: float = 180.,
                       fit_with_curve: bool = False,
                       show_plots: bool = False) -> Tuple[float, float, float]:
    """For a given vehicle mass, frontal area, dragCoef, and wheelRrCoef,
    calculate and return ABCs.

    Arguments:
    ----------
    veh: vehicle.Vehicle with correct drag and rolling resistance
    custom_rho: if True, use `fastsim.utilities.get_rho_air()` to calculate the current ambient density
    custom_rho_temp_degC: ambient temperature [degree C] for `get_rho_air()`; will only be used when `custom_rho` is True
    custom_rho_elevation_m: location elevation [degree C] for `get_rho_air()`; will only be used when `custom_rho` is True; default value is elevation of Chicago, IL
    fit_with_curve: if True, use `scipy.curve_fit` to get A, B, Cs; otherwise, directly calculate A, B, Cs from given drag and rolling resistance
    show_plots: if True, plots are shown

    Returns:
    a_lbf, b_lbf__mph, c_lbf__mph2: coastdown coefficients for road load [lbf] vs speed [mph]
    """
    # TODO: allows air density read APIs for whole project; `get_rho_air()` not used for `SimDrive` yet
    cur_ambient_air_density_kg__m3 = get_rho_air(
        custom_rho_temp_degC, custom_rho_elevation_m) if custom_rho else props.air_density_kg_per_m3

    vmax_mph = 70.0

    speed_mph = np.linspace(0, vmax_mph, 500)
    veh_kg = veh.veh_kg
    veh_fa_m2 = veh.frontal_area_m2
    drag_coef = veh.drag_coef
    wheel_rr_coef = veh.wheel_rr_coef

    c_newton__mps2 = drag_coef * \
        (0.5 * veh_fa_m2 * cur_ambient_air_density_kg__m3)
    b_newton__mps = 0.0
    a_newton = wheel_rr_coef * veh_kg * props.a_grav_mps2

    def model_func_lb(speed_mps, drag_coef, wheel_rr_coef):
        """fastsim-style solution for drag force on vehicle.
        Arguments:
        ---------
        speed: array of vehicle speeds [mps]
        dragCoef: drag coefficient [-]
        wheelRrCoef: rolling resistance coefficient [-]
        """
        out = (veh_kg * props.a_grav_mps2 * wheel_rr_coef +
               0.5 * cur_ambient_air_density_kg__m3 * drag_coef * veh_fa_m2
               * speed_mps ** 2) / 4.448
        return out

    model_lb = model_func_lb(
        speed_mph / params.MPH_PER_MPS, drag_coef, wheel_rr_coef)

    # polynomial function for pounds vs speed
    def dyno_func_lb(speed_mph, a, b, c):
        return np.poly1d([c, b, a])(speed_mph)
    if fit_with_curve:
        (a_lbf, b_lbf__mph, c_lbf__mph2), pcov = curve_fit(dyno_func_lb,
                                                           xdata=speed_mph,
                                                           ydata=model_lb,
                                                           p0=[10, 0.1, 0.01])
    else:
        a_lbf = a_newton / params.N_PER_LBF
        b_lbf__mph = b_newton__mps / params.N_PER_LBF / params.MPH_PER_MPS
        c_lbf__mph2 = c_newton__mps2 / params.N_PER_LBF / \
            params.MPH_PER_MPS / params.MPH_PER_MPS
    dyno_lb = dyno_func_lb(speed_mph, a_lbf, b_lbf__mph, c_lbf__mph2)

    if show_plots:
        plt.figure()
        plt.plot(speed_mph, dyno_lb, label='dyno')
        plt.plot(speed_mph, model_lb, label='model', linestyle='--')
        plt.legend()
        plt.xlabel('Speed [mph]')
        plt.ylabel('Road Load [lb]')
        plt.show()

    return a_lbf, b_lbf__mph, c_lbf__mph2


def set_nested_values(nested_struct, **kwargs):
    nested_struct.reset_orphaned()
    for key, value in kwargs.items():
        setattr(nested_struct, key, value)
    return nested_struct<|MERGE_RESOLUTION|>--- conflicted
+++ resolved
@@ -7,7 +7,6 @@
 
 from fastsim.utilities import get_rho_air
 
-<<<<<<< HEAD
 # TODO: port to rust
 # def abc_to_drag_coeffs(
 #     veh: Vehicle,
@@ -38,6 +37,9 @@
 #     use_rust: if True, use rust implementation of drag coefficient calculation.
 #     """
 
+R_air = 287  # J/(kg*K)
+    
+
 #     # TODO: allows air density read APIs for whole project; `get_rho_air()` not used for `SimDrive` yet
 #     cur_ambient_air_density_kg__m3 = get_rho_air(
 #         custom_rho_temp_degC, custom_rho_elevation_m) if custom_rho else props.air_density_kg_per_m3
@@ -141,11 +143,6 @@
 #         plt.show()
 #     return drag_coef, wheel_rr_coef
 
-=======
-props = params.PhysicalProperties()
-R_air = 287  # J/(kg*K)
-    
->>>>>>> 834fcecf
 
 
 def drag_coeffs_to_abc(veh,
