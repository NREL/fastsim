"""Module containing classes and methods for simulating vehicle drive
cycle. For example usage, see ../README.md"""

### Import necessary python modules
import os
import numpy as np
import pandas as pd
import re
import sys
from numba import jitclass                 # import the decorator
from numba import float64, int32, bool_   # import the types
import warnings
warnings.simplefilter('ignore')

# local modules
from fastsim import parameters as params
from fastsim.cycle import TypedCycle
from fastsim.vehicle import TypedVehicle

# Object for containing model parameters (e.g. solver variants, 
# thermal boundary conditions, missed trace behavior, etc.). 

param_spec = [('missed_trace_correction', bool_), 
            ('max_time_dilation', float64), 
            ('min_time_dilation', float64), 
            ('time_dilation_tol', float64), 
<<<<<<< HEAD
            ('verbose', bool_),
=======
            ('verbose', bool_), 
            ('sim_count_max', int32)
>>>>>>> 293e94ae
            ]
@jitclass(param_spec)
class SimDriveParams(object):
    """Class containing attributes used for configuring sim_drive.
    Usually the defaults are ok, and there will be no need to use this.

    See comments in code for descriptions of various parameters that
    affect simulation behavior. If, for example, you want to suppress
    warning messages, use the following pastable code EXAMPLE:

    >>> cyc = cycle.Cycle('udds').get_numba_cyc()
    >>> veh = vehicle.Vehicle(1).get_numba_veh()
    >>> sim_params = simdrive.SimDriveParams()
    >>> sim_params.verbose = False # turn off error messages for large time steps
    >>> sim_drive = simdrive.SimDriveJit(cyc, veh)
    >>> sim_drive.sim_params = sim_params
    >>> sim_drive.sim_drive()"""

    def __init__(self):
        """Default values that affect simulation behavior.  
        Can be modified after instantiation."""
        self.missed_trace_correction = False  # if True, missed trace correction is active, default = False
        self.max_time_dilation = 10  # maximum time dilation factor to "catch up" with trace
        self.min_time_dilation = 0.1  # minimum time dilation to let trace "catch up"
        self.time_dilation_tol = 1e-3  # convergence criteria for time dilation
        self.sim_count_max = 30 # max allowable number of HEV SOC iterations
        self.verbose=True # show warning and other messages

class SimDriveClassic(object):
    """Class containing methods for running FASTSim vehicle 
    fuel economy simulations. This class is not compiled and will 
    run slower for large batch runs.
    Arguments:
    ----------
    cyc: cycle.Cycle instance
    veh: vehicle.Vehicle instance"""

    def __init__(self, cyc, veh):
        """Initalizes arrays, given vehicle.Vehicle() and cycle.Cycle() as arguments.
        sim_params is needed only if non-default behavior is desired."""
        self.__init_objects__(cyc, veh)
        self.init_arrays()

    def __init_objects__(self, cyc, veh):        
        self.veh = veh
        self.cyc = cyc.copy() # this cycle may be manipulated
        self.cyc0 = cyc.copy() # this cycle is not to be manipulated
        self.sim_params = SimDriveParams()
        self.props = params.PhysicalProperties()

    def init_arrays(self):
        len_cyc = len(self.cyc.cycSecs)
        self.i = 1 # initialize step counter for possible use outside sim_drive_walk()

        # Component Limits -- calculated dynamically"
        self.curMaxFsKwOut = np.zeros(len_cyc, dtype=np.float64)
        self.fcTransLimKw = np.zeros(len_cyc, dtype=np.float64)
        self.fcFsLimKw = np.zeros(len_cyc, dtype=np.float64)
        self.fcMaxKwIn = np.zeros(len_cyc, dtype=np.float64)
        self.curMaxFcKwOut = np.zeros(len_cyc, dtype=np.float64)
        self.essCapLimDischgKw = np.zeros(len_cyc, dtype=np.float64)
        self.curMaxEssKwOut = np.zeros(len_cyc, dtype=np.float64)
        self.curMaxAvailElecKw = np.zeros(len_cyc, dtype=np.float64)
        self.essCapLimChgKw = np.zeros(len_cyc, dtype=np.float64)
        self.curMaxEssChgKw = np.zeros(len_cyc, dtype=np.float64)
        self.curMaxElecKw = np.zeros(len_cyc, dtype=np.float64)
        self.mcElecInLimKw = np.zeros(len_cyc, dtype=np.float64)
        self.mcTransiLimKw = np.zeros(len_cyc, dtype=np.float64)
        self.curMaxMcKwOut = np.zeros(len_cyc, dtype=np.float64)
        self.essLimMcRegenPercKw = np.zeros(len_cyc, dtype=np.float64)
        self.essLimMcRegenKw = np.zeros(len_cyc, dtype=np.float64)
        self.curMaxMechMcKwIn = np.zeros(len_cyc, dtype=np.float64)
        self.curMaxTransKwOut = np.zeros(len_cyc, dtype=np.float64)

        ### Drive Train
        self.cycDragKw = np.zeros(len_cyc, dtype=np.float64)
        self.cycAccelKw = np.zeros(len_cyc, dtype=np.float64)
        self.cycAscentKw = np.zeros(len_cyc, dtype=np.float64)
        self.cycTracKwReq = np.zeros(len_cyc, dtype=np.float64)
        self.curMaxTracKw = np.zeros(len_cyc, dtype=np.float64)
        self.spareTracKw = np.zeros(len_cyc, dtype=np.float64)
        self.cycRrKw = np.zeros(len_cyc, dtype=np.float64)
        self.cycWheelRadPerSec = np.zeros(len_cyc, dtype=np.float64)
        self.cycTireInertiaKw = np.zeros(len_cyc, dtype=np.float64)
        self.cycWheelKwReq = np.zeros(len_cyc, dtype=np.float64)
        self.regenContrLimKwPerc = np.zeros(len_cyc, dtype=np.float64)
        self.cycRegenBrakeKw = np.zeros(len_cyc, dtype=np.float64)
        self.cycFricBrakeKw = np.zeros(len_cyc, dtype=np.float64)
        self.cycTransKwOutReq = np.zeros(len_cyc, dtype=np.float64)
        self.cycMet = np.zeros(len_cyc, dtype=np.float64)
        self.transKwOutAch = np.zeros(len_cyc, dtype=np.float64)
        self.transKwInAch = np.zeros(len_cyc, dtype=np.float64)
        self.curSocTarget = np.zeros(len_cyc, dtype=np.float64)
        self.minMcKw2HelpFc = np.zeros(len_cyc, dtype=np.float64)
        self.mcMechKwOutAch = np.zeros(len_cyc, dtype=np.float64)
        self.mcElecKwInAch = np.zeros(len_cyc, dtype=np.float64)
        self.auxInKw = np.zeros(len_cyc, dtype=np.float64)
        self.roadwayChgKwOutAch = np.zeros(len_cyc, dtype=np.float64)
        self.minEssKw2HelpFc = np.zeros(len_cyc, dtype=np.float64)
        self.essKwOutAch = np.zeros(len_cyc, dtype=np.float64)
        self.fcKwOutAch = np.zeros(len_cyc, dtype=np.float64)
        self.fcKwOutAch_pct = np.zeros(len_cyc, dtype=np.float64)
        self.fcKwInAch = np.zeros(len_cyc, dtype=np.float64)
        self.fsKwOutAch = np.zeros(len_cyc, dtype=np.float64)
        self.fsCumuMjOutAch = np.zeros(len_cyc, dtype=np.float64)
        self.fsKwhOutAch = np.zeros(len_cyc, dtype=np.float64)
        self.essCurKwh = np.zeros(len_cyc, dtype=np.float64)
        self.soc = np.zeros(len_cyc, dtype=np.float64)

        # Vehicle Attributes, Control Variables
        self.regenBufferSoc = np.zeros(len_cyc, dtype=np.float64)
        self.essRegenBufferDischgKw = np.zeros(len_cyc, dtype=np.float64)
        self.maxEssRegenBufferChgKw = np.zeros(len_cyc, dtype=np.float64)
        self.essAccelBufferChgKw = np.zeros(len_cyc, dtype=np.float64)
        self.accelBufferSoc = np.zeros(len_cyc, dtype=np.float64)
        self.maxEssAccelBufferDischgKw = np.zeros(len_cyc, dtype=np.float64)
        self.essAccelRegenDischgKw = np.zeros(len_cyc, dtype=np.float64)
        self.mcElectInKwForMaxFcEff = np.zeros(len_cyc, dtype=np.float64)
        self.electKwReq4AE = np.zeros(len_cyc, dtype=np.float64)
        self.canPowerAllElectrically = np.array(
            [False] * len_cyc, dtype=np.bool_)
        self.desiredEssKwOutForAE = np.zeros(len_cyc, dtype=np.float64)
        self.essAEKwOut = np.zeros(len_cyc, dtype=np.float64)
        self.erAEKwOut = np.zeros(len_cyc, dtype=np.float64)
        self.essDesiredKw4FcEff = np.zeros(len_cyc, dtype=np.float64)
        self.essKwIfFcIsReq = np.zeros(len_cyc, dtype=np.float64)
        self.curMaxMcElecKwIn = np.zeros(len_cyc, dtype=np.float64)
        self.fcKwGapFrEff = np.zeros(len_cyc, dtype=np.float64)
        self.erKwIfFcIsReq = np.zeros(len_cyc, dtype=np.float64)
        self.mcElecKwInIfFcIsReq = np.zeros(len_cyc, dtype=np.float64)
        self.mcKwIfFcIsReq = np.zeros(len_cyc, dtype=np.float64)
        self.fcForcedOn = np.array([False] * len_cyc, dtype=np.bool_)
        self.fcForcedState = np.zeros(len_cyc, dtype=np.int32)
        self.mcMechKw4ForcedFc = np.zeros(len_cyc, dtype=np.float64)
        self.fcTimeOn = np.zeros(len_cyc, dtype=np.float64)
        self.prevfcTimeOn = np.zeros(len_cyc, dtype=np.float64)

        ### Additional Variables
        self.mpsAch = np.zeros(len_cyc, dtype=np.float64)
        self.mphAch = np.zeros(len_cyc, dtype=np.float64)
        self.distMeters = np.zeros(len_cyc, dtype=np.float64)
        self.distMiles = np.zeros(len_cyc, dtype=np.float64)
        self.highAccFcOnTag = np.zeros(len_cyc, dtype=np.float64)
        self.reachedBuff = np.zeros(len_cyc, dtype=np.float64)
        self.maxTracMps = np.zeros(len_cyc, dtype=np.float64)
        self.addKwh = np.zeros(len_cyc, dtype=np.float64)
        self.dodCycs = np.zeros(len_cyc, dtype=np.float64)
        self.essPercDeadArray = np.zeros(len_cyc, dtype=np.float64)
        self.dragKw = np.zeros(len_cyc, dtype=np.float64)
        self.essLossKw = np.zeros(len_cyc, dtype=np.float64)
        self.accelKw = np.zeros(len_cyc, dtype=np.float64)
        self.ascentKw = np.zeros(len_cyc, dtype=np.float64)
        self.rrKw = np.zeros(len_cyc, dtype=np.float64)
        self.motor_index_debug = np.zeros(len_cyc, dtype=np.float64)
        self.debug_flag = np.zeros(len_cyc, dtype=np.float64)
        self.curMaxRoadwayChgKw = np.zeros(len_cyc, dtype=np.float64)
        self.trace_miss_iters = np.zeros(len_cyc, dtype=np.float64)

    def sim_drive(self, initSoc=None, auxInKwOverride=np.zeros(1, dtype=np.float64)):
        """Initialize and run sim_drive_walk as appropriate for vehicle attribute vehPtType.
        Arguments
        ------------
        initSoc: (optional) initial SOC for electrified vehicles.  
            Must be between 0 and 1.
        auxInKw: auxInKw override.  Array of same length as cyc.cycSecs.  
                Default of np.zeros(1) causes veh.auxKw to be used.
                If zero is actually desired as an override, either set
                veh.auxKw = 0 before instantiaton of SimDrive*, or use
                `np.finfo(np.float64).tiny` for auxInKw[-1]. Setting the
                final value to non-zero prevents override mechanism.  
        """

        if (auxInKwOverride == 0).all():
            auxInKwOverride = self.auxInKw
        self.hev_sim_count = 0

        if initSoc != None:
            if initSoc > 1.0 or initSoc < 0.0:
                print('Must enter a valid initial SOC between 0.0 and 1.0')
                print('Running standard initial SOC controls')
                initSoc = None
            else:
                self.sim_drive_walk(initSoc, auxInKwOverride)
                self.set_post_scalars()

        elif self.veh.vehPtType == 1:  # Conventional
            # If no EV / Hybrid components, no SOC considerations.
            initSoc = (self.veh.maxSoc + self.veh.minSoc) / 2.0
            self.sim_drive_walk(initSoc, auxInKwOverride)
            self.set_post_scalars()

        elif self.veh.vehPtType == 2 and initSoc == None:  # HEV
            #####################################
            ### Charge Balancing Vehicle SOC ###
            #####################################
            # Charge balancing SOC for HEV vehicle types. Iterating initsoc and comparing to final SOC.
            # Iterating until tolerance met or 30 attempts made.
            initSoc = (self.veh.maxSoc + self.veh.minSoc) / 2.0
            ess2fuelKwh = 1.0
            while ess2fuelKwh > self.veh.essToFuelOkError and self.hev_sim_count < self.sim_params.sim_count_max:
                self.hev_sim_count += 1
                self.sim_drive_walk(initSoc, auxInKwOverride)
                fuelKj = np.sum(self.fsKwOutAch * self.cyc.secs)
                roadwayChgKj = np.sum(self.roadwayChgKwOutAch * self.cyc.secs)
                if (fuelKj + roadwayChgKj) > 0:
                    ess2fuelKwh = np.abs((self.soc[0] - self.soc[-1]) *
                                        self.veh.maxEssKwh * 3600 / (fuelKj + roadwayChgKj))
                else:
                    ess2fuelKwh = 0.0
                initSoc = min(1.0, max(0.0, self.soc[-1]))

            self.sim_drive_walk(initSoc, auxInKwOverride)
            self.set_post_scalars()

        elif self.veh.vehPtType == 3 and initSoc == None: # PHEV
            print('running PHEV SOC iteration')
            # This runs 1 cycle starting at max SOC then runs 1 cycle starting at min SOC.  
            # By assuming that the battery SOC depletion per mile is constanc across cycles,
            # the first cycle can be extrapolated until charge sustaining kicks in.  

            initSoc = self.veh.maxSoc
            self.sim_drive_walk(initSoc, auxInKwOverride)
            self.set_post_scalars()
            
            # # charge depletion battery kW-hr
            # cdBattKwh = self.essDischgKj / 3600.0
            # # charge depletion fuel gallons
            # cdFsGal = self.fsKwhOutAch.sum() / params.kWhPerGGE

            # # SOC change during 1 cycle
            # deltaSoc = (self.veh.maxSoc - self.veh.minSoc)
            # # total number of miles in charge depletion mode, assuming constant kWh_per_mi
            # totalCdMiles = deltaSoc * \
            #     self.veh.maxEssKwh / self.battery_kWh_per_mi
            # # float64 number of cycles in charge depletion mode, up to transition
            # cdCycs = totalCdMiles / self.distMiles.sum()
            # # fraction of transition cycle spent in charge depletion
            # cdFracInTrans = cdCycs % np.floor(cdCycs)    
            # totalMiles = self.distMiles.sum() * (cdCycs + (1 - cdFracInTrans))

            # # first cycle that ends in charge sustaining behavior
            # initSoc = self.veh.minSoc + 0.01 # the 0.01 is here to be consistent with Excel
            # self.sim_drive_walk(initSoc, auxInKwOverride)
            # self.set_post_scalars()
            # # charge depletion battery kW-hr
            # csBattKwh = self.essDischgKj / 3600.0
            # # charge depletion fuel gallons
            # csFsGal = self.fsKwhOutAch.sum() / params.kWhPerGGE

            # # note that all values set by `self.set_post_scalars` are relevant only to 
            # # the final charge sustaining cycle

            # # harmonic average of charged depletion, transition, and charge sustaining phases
            # self.mpgge = totalMiles / (cdFsGal * cdCycs + csFsGal)
            # self.battery_kWh_per_mi = (cdBattKwh * cdCycs + csBattKwh) / totalMiles

            # print('mpgge =', self.mpgge)
            # print('battery_kWh_per_mi =', self.battery_kWh_per_mi)


        elif self.veh.vehPtType == 4 and initSoc == None:  # BEV

            # If EV, initializing initial SOC to maximum SOC.
            initSoc = self.veh.maxSoc
            self.sim_drive_walk(initSoc, auxInKwOverride)
            self.set_post_scalars()

        else:
            self.sim_drive_walk(initSoc, auxInKwOverride)
            self.set_post_scalars()


    def sim_drive_walk(self, initSoc, auxInKwOverride=np.zeros(1, dtype=np.float64)):
        """Receives second-by-second cycle information, vehicle properties, 
        and an initial state of charge and runs sim_drive_step to perform a 
        backward facing powertrain simulation. Method 'sim_drive' runs this
        iteratively to achieve correct SOC initial and final conditions, as 
        needed.

        Arguments
        ------------
        initSoc (optional): initial battery state-of-charge (SOC) for electrified vehicles
        auxInKw: auxInKw override.  Array of same length as cyc.cycSecs.  
                Default of np.zeros(1) causes veh.auxKw to be used. If zero is actually
                desired as an override, either set veh.auxKw = 0 before instantiaton of
                SimDrive*, or use `np.finfo(np.float64).tiny` for auxInKw[-1]. Setting
                the final value to non-zero prevents override mechanism.  
        """
        
        ############################
        ###   Loop Through Time  ###
        ############################

        ###  Assign First Values  ###
        ### Drive Train
        self.init_arrays() # reinitialize arrays for each new run
        # in above, arguments must be explicit for numba
        if not((auxInKwOverride == 0).all()):
            self.auxInKw = auxInKwOverride
        
        self.cycMet[0] = 1
        self.curSocTarget[0] = self.veh.maxSoc
        self.essCurKwh[0] = initSoc * self.veh.maxEssKwh
        self.soc[0] = initSoc

        if self.sim_params.missed_trace_correction:
            self.cyc = self.cyc0.copy() # reset the cycle in case it has been manipulated

        self.i = 1 # time step counter
        while self.i < len(self.cyc.cycSecs):
            self.sim_drive_step()
        
        if self.sim_params.missed_trace_correction: 
            self.cyc.cycSecs = self.cyc.secs.cumsum() # correct cycSecs based on actual trace

        if (self.cyc.secs > 5).any() and self.sim_params.verbose:
            if self.sim_params.missed_trace_correction:
                print('Max time dilation factor =', (round(self.cyc.secs.max(), 3)))
            print("Warning: large time steps affect accuracy significantly.") 
            print("To suppress this message, view the doc string for simdrive.SimDriveParams.")
            print('Max time step =', (round(self.cyc.secs.max(), 3)))

    def sim_drive_step(self):
        """Step through 1 time step."""

        self.set_misc_calcs(self.i)
        self.set_comp_lims(self.i)
        self.set_power_calcs(self.i)
        self.set_ach_speed(self.i)
        self.set_hybrid_cont_calcs(self.i)
        self.set_fc_forced_state(self.i) # can probably be *mostly* done with list comprehension in post processing
        self.set_hybrid_cont_decisions(self.i)
        self.set_fc_power(self.i)

        if self.sim_params.missed_trace_correction:
            time_dilation_factor = [1, 1]
            if self.distMeters[self.i] > 0:
                time_dilation_factor[0] = 1.1
                time_dilation_factor[1] =  min(max(
                    (self.cyc0.cycDistMeters[:self.i].sum() - self.distMeters[:self.i].sum()
                     + self.distMeters[self.i]) / self.distMeters[self.i] + 1,
                    self.sim_params.min_time_dilation),
                    self.sim_params.max_time_dilation)

            # loop to iterate until time dilation factor converges
            while abs(time_dilation_factor[-1] - time_dilation_factor[-2]) / \
                abs(time_dilation_factor[-2]) > self.sim_params.time_dilation_tol:
                self.cyc.secs[self.i] = self.cyc0.secs[self.i] * \
                    time_dilation_factor[-1]
                self.cyc.cycDistMeters[self.i] = self.cyc.cycMps[self.i] * self.cyc.secs[self.i]
                # grade probably does not need to be updated because distance is not supposed to be changing
                # self.cyc.cycGrade[self.i] = np.interp(
                #     self.cyc.cycDistMeters[:self.i].sum(), 
                #     self.cyc0.cycDistMeters.cumsum(), self.cyc0.cycGrade)
                self.set_misc_calcs(self.i)
                self.set_comp_lims(self.i)
                self.set_power_calcs(self.i)
                self.set_ach_speed(self.i)
                self.set_hybrid_cont_calcs(self.i)
                self.set_fc_forced_state(self.i) # can probably be *mostly* done with list comprehension in post processing
                self.set_hybrid_cont_decisions(self.i)
                self.set_fc_power(self.i)
                time_dilation_factor.append(min(max(
                    (self.cyc0.cycDistMeters[:self.i].sum() - self.distMeters[:self.i].sum()
                     + self.distMeters[self.i]) / self.distMeters[self.i] + 1,
                    self.sim_params.min_time_dilation),
                    self.sim_params.max_time_dilation))
            
            self.trace_miss_iters[self.i] = len(time_dilation_factor)


        self.i += 1 # increment time step counter

    def set_misc_calcs(self, i):
        """Sets misc. calculations at time step 'i'
        Arguments:
        ----------
        i: index of time step"""
        # if cycle iteration is used, auxInKw must be re-zeroed to trigger the below if statement
        if (self.auxInKw[i:] == 0).all():
            # if all elements after i-1 are zero, trigger default behavior; otherwise, use override value 
            if self.veh.noElecAux == True:
                self.auxInKw[i] = self.veh.auxKw / self.veh.altEff
            else:
                self.auxInKw[i] = self.veh.auxKw            
        # Is SOC below min threshold?
        if self.soc[i-1] < (self.veh.minSoc + self.veh.percHighAccBuf):
            self.reachedBuff[i] = 0
        else:
            self.reachedBuff[i] = 1

        # Does the engine need to be on for low SOC or high acceleration
        if self.soc[i-1] < self.veh.minSoc or (self.highAccFcOnTag[i-1] == 1 and self.reachedBuff[i] == 0):
            self.highAccFcOnTag[i] = 1
        else:
            self.highAccFcOnTag[i] = 0
        self.maxTracMps[i] = self.mpsAch[i-1] + (self.veh.maxTracMps2 * self.cyc.secs[i])

    def set_comp_lims(self, i):
        """Sets component limits for time step 'i'
        Arguments
        ------------
        i: index of time step
        initSoc: initial SOC for electrified vehicles"""

        # max fuel storage power output
        self.curMaxFsKwOut[i] = min(self.veh.maxFuelStorKw, self.fsKwOutAch[i-1] + (
            (self.veh.maxFuelStorKw / self.veh.fuelStorSecsToPeakPwr) * (self.cyc.secs[i])))
        # maximum fuel storage power output rate of change
        self.fcTransLimKw[i] = self.fcKwOutAch[i-1] + \
            ((self.veh.maxFuelConvKw / self.veh.fuelConvSecsToPeakPwr) * (self.cyc.secs[i]))

        self.fcMaxKwIn[i] = min(self.curMaxFsKwOut[i], self.veh.maxFuelStorKw)
        self.fcFsLimKw[i] = self.veh.fcMaxOutkW
        self.curMaxFcKwOut[i] = min(
            self.veh.maxFuelConvKw, self.fcFsLimKw[i], self.fcTransLimKw[i])

        # *** I think self.veh.maxEssKw should also be in the following
        # boolean condition
        if self.veh.maxEssKwh == 0 or self.soc[i-1] < self.veh.minSoc:
            self.essCapLimDischgKw[i] = 0.0

        else:
            self.essCapLimDischgKw[i] = (
                self.veh.maxEssKwh * np.sqrt(self.veh.essRoundTripEff)) * 3600.0 * (self.soc[i-1] - self.veh.minSoc) / (self.cyc.secs[i])
        self.curMaxEssKwOut[i] = min(
            self.veh.maxEssKw, self.essCapLimDischgKw[i])

        if self.veh.maxEssKwh == 0 or self.veh.maxEssKw == 0:
            self.essCapLimChgKw[i] = 0

        else:
            self.essCapLimChgKw[i] = max(((self.veh.maxSoc - self.soc[i-1]) * self.veh.maxEssKwh * (1 /
                                                                                            np.sqrt(self.veh.essRoundTripEff))) / ((self.cyc.secs[i]) * (1 / 3600.0)), 0)

        self.curMaxEssChgKw[i] = min(self.essCapLimChgKw[i], self.veh.maxEssKw)

        # Current maximum electrical power that can go toward propulsion, not including motor limitations
        if self.veh.fcEffType == 4:
            self.curMaxElecKw[i] = self.curMaxFcKwOut[i] + self.curMaxRoadwayChgKw[i] + \
                self.curMaxEssKwOut[i] - self.auxInKw[i]

        else:
            self.curMaxElecKw[i] = self.curMaxRoadwayChgKw[i] + \
                self.curMaxEssKwOut[i] - self.auxInKw[i]

        # Current maximum electrical power that can go toward propulsion, including motor limitations
        self.curMaxAvailElecKw[i] = min(
            self.curMaxElecKw[i], self.veh.mcMaxElecInKw)

        if self.curMaxElecKw[i] > 0:
            # limit power going into e-machine controller to
            if self.curMaxAvailElecKw[i] == max(self.veh.mcKwInArray):
                self.mcElecInLimKw[i] = min(
                    self.veh.mcKwOutArray[-1], self.veh.maxMotorKw)
            else:
                self.mcElecInLimKw[i] = min(
                    self.veh.mcKwOutArray[
                            np.argmax(self.veh.mcKwInArray > min(max(self.veh.mcKwInArray) -
                                0.01, self.curMaxAvailElecKw[i])) - 1],
                    self.veh.maxMotorKw)
        else:
            self.mcElecInLimKw[i] = 0.0

        # Motor transient power limit
        self.mcTransiLimKw[i] = abs(
            self.mcMechKwOutAch[i-1]) + ((self.veh.maxMotorKw / self.veh.motorSecsToPeakPwr) * (self.cyc.secs[i]))

        self.curMaxMcKwOut[i] = max(
            min(self.mcElecInLimKw[i], self.mcTransiLimKw[i], 
            np.float64(0 if self.veh.stopStart else 1) * self.veh.maxMotorKw),
            -self.veh.maxMotorKw)

        if self.curMaxMcKwOut[i] == 0:
            self.curMaxMcElecKwIn[i] = 0
        else:
            if self.curMaxMcKwOut[i] == self.veh.maxMotorKw:
                self.curMaxMcElecKwIn[i] = self.curMaxMcKwOut[i] / \
                    self.veh.mcFullEffArray[-1]
            else:
                self.curMaxMcElecKwIn[i] = self.curMaxMcKwOut[i] / self.veh.mcFullEffArray[max(1, np.argmax(self.veh.mcKwOutArray
                                            > min(self.veh.maxMotorKw - 0.01, self.curMaxMcKwOut[i])) - 1)]

        if self.veh.maxMotorKw == 0:
            self.essLimMcRegenPercKw[i] = 0.0

        else:
            self.essLimMcRegenPercKw[i] = min(
                (self.curMaxEssChgKw[i] + self.auxInKw[i]) / self.veh.maxMotorKw, 1)
        if self.curMaxEssChgKw[i] == 0:
            self.essLimMcRegenKw[i] = 0.0

        else:
            if self.veh.maxMotorKw == self.curMaxEssChgKw[i] - self.curMaxRoadwayChgKw[i]:
                self.essLimMcRegenKw[i] = min(
                    self.veh.maxMotorKw, self.curMaxEssChgKw[i] / self.veh.mcFullEffArray[-1])
            else:
                self.essLimMcRegenKw[i] = min(self.veh.maxMotorKw, self.curMaxEssChgKw[i] / self.veh.mcFullEffArray
                                                [max(1, np.argmax(self.veh.mcKwOutArray > min(self.veh.maxMotorKw - 0.01, self.curMaxEssChgKw[i] - self.curMaxRoadwayChgKw[i])) - 1)])

        self.curMaxMechMcKwIn[i] = min(
            self.essLimMcRegenKw[i], self.veh.maxMotorKw)
        self.curMaxTracKw[i] = (((self.veh.wheelCoefOfFric * self.veh.driveAxleWeightFrac * self.veh.vehKg * self.props.gravityMPerSec2)
                                    / (1 + ((self.veh.vehCgM * self.veh.wheelCoefOfFric) / self.veh.wheelBaseM))) / 1000.0) * (self.maxTracMps[i])

        if self.veh.fcEffType == 4:

            if self.veh.noElecSys == True or self.veh.noElecAux == True or self.highAccFcOnTag[i] == 1:
                self.curMaxTransKwOut[i] = min(
                    (self.curMaxMcKwOut[i] - self.auxInKw[i]) * self.veh.transEff, self.curMaxTracKw[i] / self.veh.transEff)
                self.debug_flag[i] = 1

            else:
                self.curMaxTransKwOut[i] = min((self.curMaxMcKwOut[i] - min(
                    self.curMaxElecKw[i], 0)) * self.veh.transEff, self.curMaxTracKw[i] / self.veh.transEff)
                self.debug_flag[i] = 2

        else:

            if self.veh.noElecSys == True or self.veh.noElecAux == True or self.highAccFcOnTag[i] == 1:
                self.curMaxTransKwOut[i] = min((self.curMaxMcKwOut[i] + self.curMaxFcKwOut[i] -
                                                self.auxInKw[i]) * self.veh.transEff, self.curMaxTracKw[i] / self.veh.transEff)
                self.debug_flag[i] = 3

            else:
                self.curMaxTransKwOut[i] = min((self.curMaxMcKwOut[i] + self.curMaxFcKwOut[i] -
                                                min(self.curMaxElecKw[i], 0)) * self.veh.transEff, self.curMaxTracKw[i] / self.veh.transEff)
                self.debug_flag[i] = 4
        
    def set_power_calcs(self, i):
        """Calculate power requirements to meet cycle and determine if
        cycle can be met.  
        Arguments
        ------------
        i: index of time step"""

        self.cycDragKw[i] = 0.5 * self.props.airDensityKgPerM3 * self.veh.dragCoef * \
            self.veh.frontalAreaM2 * \
            (((self.mpsAch[i-1] + self.cyc.cycMps[i]) / 2.0)**3) / 1000.0
        self.cycAccelKw[i] = (self.veh.vehKg / (2.0 * (self.cyc.secs[i]))) * \
            ((self.cyc.cycMps[i]**2) - (self.mpsAch[i-1]**2)) / 1000.0
        self.cycAscentKw[i] = self.props.gravityMPerSec2 * np.sin(np.arctan(
            self.cyc.cycGrade[i])) * self.veh.vehKg * ((self.mpsAch[i-1] + self.cyc.cycMps[i]) / 2.0) / 1000.0
        self.cycTracKwReq[i] = self.cycDragKw[i] + \
            self.cycAccelKw[i] + self.cycAscentKw[i]
        self.spareTracKw[i] = self.curMaxTracKw[i] - self.cycTracKwReq[i]
        self.cycRrKw[i] = self.props.gravityMPerSec2 * self.veh.wheelRrCoef * \
            self.veh.vehKg * ((self.mpsAch[i-1] + self.cyc.cycMps[i]) / 2.0) / 1000.0
        self.cycWheelRadPerSec[i] = self.cyc.cycMps[i] / self.veh.wheelRadiusM
        self.cycTireInertiaKw[i] = (((0.5) * self.veh.wheelInertiaKgM2 * (self.veh.numWheels * (self.cycWheelRadPerSec[i]**2.0)) / self.cyc.secs[i]) -
                                    ((0.5) * self.veh.wheelInertiaKgM2 * (self.veh.numWheels * ((self.mpsAch[i-1] / self.veh.wheelRadiusM)**2.0)) / self.cyc.secs[i])) / 1000.0

        self.cycWheelKwReq[i] = self.cycTracKwReq[i] + \
            self.cycRrKw[i] + self.cycTireInertiaKw[i]
        self.regenContrLimKwPerc[i] = self.veh.maxRegen / (1 + self.veh.regenA * np.exp(-self.veh.regenB * (
            (self.cyc.cycMph[i] + self.mpsAch[i-1] * params.mphPerMps) / 2.0 + 1 - 0)))
        self.cycRegenBrakeKw[i] = max(min(
            self.curMaxMechMcKwIn[i] * self.veh.transEff, self.regenContrLimKwPerc[i] * -self.cycWheelKwReq[i]), 0)
        self.cycFricBrakeKw[i] = - \
            min(self.cycRegenBrakeKw[i] + self.cycWheelKwReq[i], 0)
        self.cycTransKwOutReq[i] = self.cycWheelKwReq[i] + \
            self.cycFricBrakeKw[i]

        if self.cycTransKwOutReq[i] <= self.curMaxTransKwOut[i]:
            self.cycMet[i] = 1
            self.transKwOutAch[i] = self.cycTransKwOutReq[i]

        else:
            self.cycMet[i] = -1
            self.transKwOutAch[i] = self.curMaxTransKwOut[i]
        
    def set_ach_speed(self, i):
        """Calculate actual speed achieved if vehicle hardware cannot achieve trace speed.
        Arguments
        ------------
        i: index of time step"""

        # Cycle is met
        if self.cycMet[i] == 1:
            self.mpsAch[i] = self.cyc.cycMps[i]

        #Cycle is not met
        else:

            def newton_mps_estimate(Totals):
                t3 = Totals[0]
                t2 = Totals[1]
                t1 = Totals[2]
                t0 = Totals[3]
                xs = []
                ys = []
                ms = []
                bs = []
                # initial guess
                xi = max(1.0, self.mpsAch[i-1])
                # stop criteria
                max_iter = 100
                xtol = 1e-18
                # solver gain
                g = 0.8
                yi = t3 * xi ** 3 + t2 * xi ** 2 + t1 * xi + t0
                mi = 3 * t3 * xi ** 2 + 2 * t2 * xi + t1
                bi = yi - xi * mi
                xs.append(xi)
                ys.append(yi)
                ms.append(mi)
                bs.append(bi)
                iterate = 1
                converged = False
                while iterate < max_iter and not(converged):
                    xi = xs[-1] * (1 - g) - g * bs[-1] / ms[-1]
                    yi = t3 * xi ** 3 + t2 * xi ** 2 + t1 * xi + t0
                    mi = 3 * t3 * xi ** 2 + 2 * t2 * xi + t1
                    bi = yi - xi * mi
                    xs.append(xi)
                    ys.append(yi)
                    ms.append(mi)
                    bs.append(bi)
                    converged = abs((xs[-1] - xs[-2]) / xs[-2]) < xtol 
                    iterate += 1

                _ys = [abs(y) for y in ys]
                return xs[_ys.index(min(_ys))]

            Drag3 = 1.0 / 16.0 * self.props.airDensityKgPerM3 * \
                self.veh.dragCoef * self.veh.frontalAreaM2
            Accel2 = 0.5 * self.veh.vehKg / self.cyc.secs[i]
            Drag2 = 3.0 / 16.0 * self.props.airDensityKgPerM3 * \
                self.veh.dragCoef * self.veh.frontalAreaM2 * self.mpsAch[i-1]
            Wheel2 = 0.5 * self.veh.wheelInertiaKgM2 * \
                self.veh.numWheels / (self.cyc.secs[i] * self.veh.wheelRadiusM ** 2)
            Drag1 = 3.0 / 16.0 * self.props.airDensityKgPerM3 * self.veh.dragCoef * \
                self.veh.frontalAreaM2 * self.mpsAch[i-1] ** 2
            Roll1 = 0.5 * self.veh.vehKg * self.props.gravityMPerSec2 * self.veh.wheelRrCoef \
                * np.cos(np.arctan(self.cyc.cycGrade[i])) 
            Ascent1 = 0.5 * self.props.gravityMPerSec2 * \
                np.sin(np.arctan(self.cyc.cycGrade[i])) * self.veh.vehKg 
            Accel0 = -0.5 * self.veh.vehKg * self.mpsAch[i-1] ** 2 / self.cyc.secs[i]
            Drag0 = 1.0 / 16.0 * self.props.airDensityKgPerM3 * self.veh.dragCoef * \
                self.veh.frontalAreaM2 * self.mpsAch[i-1] ** 3
            Roll0 = 0.5 * self.veh.vehKg * self.props.gravityMPerSec2 * \
                self.veh.wheelRrCoef * np.cos(np.arctan(self.cyc.cycGrade[i])) \
                * self.mpsAch[i-1]
            Ascent0 = 0.5 * self.props.gravityMPerSec2 * np.sin(np.arctan(self.cyc.cycGrade[i])) \
                * self.veh.vehKg * self.mpsAch[i-1] 
            Wheel0 = -0.5 * self.veh.wheelInertiaKgM2 * self.veh.numWheels * \
                self.mpsAch[i-1] ** 2 / (self.cyc.secs[i] * self.veh.wheelRadiusM ** 2)

            Total3 = Drag3 / 1e3
            Total2 = (Accel2 + Drag2 + Wheel2) / 1e3
            Total1 = (Drag1 + Roll1 + Ascent1) / 1e3
            Total0 = (Accel0 + Drag0 + Roll0 + Ascent0 + Wheel0) / \
                1e3 - self.curMaxTransKwOut[i]

            Total = np.array([Total3, Total2, Total1, Total0])
            self.mpsAch[i] = newton_mps_estimate(Total)

        self.mphAch[i] = self.mpsAch[i] * params.mphPerMps
        self.distMeters[i] = self.mpsAch[i] * self.cyc.secs[i]
        self.distMiles[i] = self.distMeters[i] * (1.0 / params.metersPerMile)
        
    def set_hybrid_cont_calcs(self, i):
        """Hybrid control calculations.  
        Arguments
        ------------
        i: index of time step"""

        if self.transKwOutAch[i] > 0:
            self.transKwInAch[i] = self.transKwOutAch[i] / self.veh.transEff
        else:
            self.transKwInAch[i] = self.transKwOutAch[i] * self.veh.transEff

        if self.cycMet[i] == 1:

            if self.veh.fcEffType == 4:
                self.minMcKw2HelpFc[i] = max(
                    self.transKwInAch[i], -self.curMaxMechMcKwIn[i])

            else:
                self.minMcKw2HelpFc[i] = max(
                    self.transKwInAch[i] - self.curMaxFcKwOut[i], -self.curMaxMechMcKwIn[i])
        else:
            self.minMcKw2HelpFc[i] = max(
                self.curMaxMcKwOut[i], -self.curMaxMechMcKwIn[i])

        if self.veh.noElecSys == True:
            self.regenBufferSoc[i] = 0

        elif self.veh.chargingOn:
            self.regenBufferSoc[i] = max(
                self.veh.maxSoc - (self.veh.maxRegenKwh / self.veh.maxEssKwh), (self.veh.maxSoc + self.veh.minSoc) / 2)

        else:
            self.regenBufferSoc[i] = max(((self.veh.maxEssKwh * self.veh.maxSoc) - (0.5 * self.veh.vehKg * (self.cyc.cycMps[i]**2) * (1.0 / 1000)
                * (1.0 / 3600) * self.veh.motorPeakEff * self.veh.maxRegen)) / self.veh.maxEssKwh, self.veh.minSoc)

            self.essRegenBufferDischgKw[i] = min(self.curMaxEssKwOut[i], max(
                0, (self.soc[i-1] - self.regenBufferSoc[i]) * self.veh.maxEssKwh * 3600 / self.cyc.secs[i]))

            self.maxEssRegenBufferChgKw[i] = min(max(
                0, (self.regenBufferSoc[i] - self.soc[i-1]) * self.veh.maxEssKwh * 3600.0 / self.cyc.secs[i]), self.curMaxEssChgKw[i])

        if self.veh.noElecSys == True:
            self.accelBufferSoc[i] = 0

        else:
            self.accelBufferSoc[i] = min(max((((((((self.veh.maxAccelBufferMph * (1 / params.mphPerMps))**2)) - ((self.cyc.cycMps[i]**2))) /
                (((self.veh.maxAccelBufferMph * (1 / params.mphPerMps))**2))) * (min(self.veh.maxAccelBufferPercOfUseableSoc * \
                (self.veh.maxSoc - self.veh.minSoc), self.veh.maxRegenKwh / self.veh.maxEssKwh) * self.veh.maxEssKwh)) / self.veh.maxEssKwh) + \
                self.veh.minSoc, self.veh.minSoc), self.veh.maxSoc)

            self.essAccelBufferChgKw[i] = max(
                0, (self.accelBufferSoc[i] - self.soc[i-1]) * self.veh.maxEssKwh * 3600.0 / self.cyc.secs[i])
            self.maxEssAccelBufferDischgKw[i] = min(max(
                0, (self.soc[i-1] - self.accelBufferSoc[i]) * self.veh.maxEssKwh * 3600 / self.cyc.secs[i]), self.curMaxEssKwOut[i])

        if self.regenBufferSoc[i] < self.accelBufferSoc[i]:
            self.essAccelRegenDischgKw[i] = max(min(((self.soc[i-1] - (self.regenBufferSoc[i] + self.accelBufferSoc[i]) / 2) * self.veh.maxEssKwh * 3600.0) /
                self.cyc.secs[i], self.curMaxEssKwOut[i]), -self.curMaxEssChgKw[i])

        elif self.soc[i-1] > self.regenBufferSoc[i]:
            self.essAccelRegenDischgKw[i] = max(min(
                self.essRegenBufferDischgKw[i], self.curMaxEssKwOut[i]), -self.curMaxEssChgKw[i])

        elif self.soc[i-1] < self.accelBufferSoc[i]:
            self.essAccelRegenDischgKw[i] = max(
                min(-1.0 * self.essAccelBufferChgKw[i], self.curMaxEssKwOut[i]), -self.curMaxEssChgKw[i])

        else:
            self.essAccelRegenDischgKw[i] = max(
                min(0, self.curMaxEssKwOut[i]), -self.curMaxEssChgKw[i])

        self.fcKwGapFrEff[i] = abs(self.transKwOutAch[i] - self.veh.maxFcEffKw)

        if self.veh.noElecSys == True:
            self.mcElectInKwForMaxFcEff[i] = 0

        elif self.transKwOutAch[i] < self.veh.maxFcEffKw:

            if self.fcKwGapFrEff[i] == self.veh.maxMotorKw:
                self.mcElectInKwForMaxFcEff[i] = self.fcKwGapFrEff[i] / \
                    self.veh.mcFullEffArray[-1] * -1
            else:
                self.mcElectInKwForMaxFcEff[i] = self.fcKwGapFrEff[i] / self.veh.mcFullEffArray[max(
                    1, np.argmax(self.veh.mcKwOutArray > min(self.veh.maxMotorKw - 0.01, self.fcKwGapFrEff[i])) - 1)] * -1

        else:

            if self.fcKwGapFrEff[i] == self.veh.maxMotorKw:
                self.mcElectInKwForMaxFcEff[i] = self.veh.mcKwInArray[len(
                    self.veh.mcKwInArray) - 1]
            else:
                self.mcElectInKwForMaxFcEff[i] = self.veh.mcKwInArray[np.argmax(
                    self.veh.mcKwOutArray > min(self.veh.maxMotorKw - 0.01, self.fcKwGapFrEff[i])) - 1]

        if self.veh.noElecSys == True:
            self.electKwReq4AE[i] = 0

        elif self.transKwInAch[i] > 0:
            if self.transKwInAch[i] == self.veh.maxMotorKw:

                self.electKwReq4AE[i] = self.transKwInAch[i] / \
                    self.veh.mcFullEffArray[-1] + self.auxInKw[i]
            else:
                self.electKwReq4AE[i] = self.transKwInAch[i] / self.veh.mcFullEffArray[max(1, np.argmax(
                    self.veh.mcKwOutArray > min(self.veh.maxMotorKw - 0.01, self.transKwInAch[i])) - 1)] + self.auxInKw[i]

        else:
            self.electKwReq4AE[i] = 0

        self.prevfcTimeOn[i] = self.fcTimeOn[i-1]

        # some conditions in the following if statement have a buffer of 1e-6 to prevent false positives/negatives because these have been encountered in practice.   
        if self.veh.maxFuelConvKw == 0:
            self.canPowerAllElectrically[i] = self.accelBufferSoc[i] < self.soc[i-1] and  \
                (self.transKwInAch[i] - 1e-6) <= self.curMaxMcKwOut[i] and \
                (self.electKwReq4AE[i] < self.curMaxElecKw[i] or self.veh.maxFuelConvKw == 0)

        else:
            self.canPowerAllElectrically[i] = self.accelBufferSoc[i] < self.soc[i-1] and \
                (self.transKwInAch[i] - 1e-6) <= self.curMaxMcKwOut[i] and \
                (self.electKwReq4AE[i] < self.curMaxElecKw[i] or self.veh.maxFuelConvKw == 0) \
                and ((self.cyc.cycMph[i] - 1e-6) <= self.veh.mphFcOn or self.veh.chargingOn) and \
                self.electKwReq4AE[i] <= self.veh.kwDemandFcOn

        if self.canPowerAllElectrically[i]:

            if self.transKwInAch[i] < self.auxInKw[i]:
                self.desiredEssKwOutForAE[i] = self.auxInKw[i] + \
                    self.transKwInAch[i]

            elif self.regenBufferSoc[i] < self.accelBufferSoc[i]:
                self.desiredEssKwOutForAE[i] = self.essAccelRegenDischgKw[i]

            elif self.soc[i-1] > self.regenBufferSoc[i]:
                self.desiredEssKwOutForAE[i] = self.essRegenBufferDischgKw[i]

            elif self.soc[i-1] < self.accelBufferSoc[i]:
                self.desiredEssKwOutForAE[i] = -self.essAccelBufferChgKw[i]

            else:
                self.desiredEssKwOutForAE[i] = self.transKwInAch[i] + \
                    self.auxInKw[i] - self.curMaxRoadwayChgKw[i]

        else:   
            self.desiredEssKwOutForAE[i] = 0

        if self.canPowerAllElectrically[i]:
            self.essAEKwOut[i] = max(-self.curMaxEssChgKw[i], -self.maxEssRegenBufferChgKw[i], min(0, self.curMaxRoadwayChgKw[i] - (
                self.transKwInAch[i] + self.auxInKw[i])), min(self.curMaxEssKwOut[i], self.desiredEssKwOutForAE[i]))

        else:
            self.essAEKwOut[i] = 0

        self.erAEKwOut[i] = min(max(0, self.transKwInAch[i] + self.auxInKw[i] - self.essAEKwOut[i]), self.curMaxRoadwayChgKw[i])
    
    def set_fc_forced_state(self, i):
        """Calculate control variables related to engine on/off state
        Arguments       
        ------------
        i: index of time step"""
        # force fuel converter on if it was on in the previous time step, but only if fc
        # has not been on longer than minFcTimeOn
        if self.prevfcTimeOn[i] > 0 and self.prevfcTimeOn[i] < self.veh.minFcTimeOn - self.cyc.secs[i]:
            self.fcForcedOn[i] = True
        else:
            self.fcForcedOn[i] = False

        if self.fcForcedOn[i] == False or self.canPowerAllElectrically[i] == False:
            self.fcForcedState[i] = 1
            self.mcMechKw4ForcedFc[i] = 0

        elif self.transKwInAch[i] < 0:
            self.fcForcedState[i] = 2
            self.mcMechKw4ForcedFc[i] = self.transKwInAch[i]

        elif self.veh.maxFcEffKw == self.transKwInAch[i]:
            self.fcForcedState[i] = 3
            self.mcMechKw4ForcedFc[i] = 0

        elif self.veh.idleFcKw > self.transKwInAch[i] and self.cycAccelKw[i] >= 0:
            self.fcForcedState[i] = 4
            self.mcMechKw4ForcedFc[i] = self.transKwInAch[i] - self.veh.idleFcKw

        elif self.veh.maxFcEffKw > self.transKwInAch[i]:
            self.fcForcedState[i] = 5
            self.mcMechKw4ForcedFc[i] = 0

        else:
            self.fcForcedState[i] = 6
            self.mcMechKw4ForcedFc[i] = self.transKwInAch[i] - \
                self.veh.maxFcEffKw

    def set_hybrid_cont_decisions(self, i):
        """Hybrid control decisions.
        Arguments
        ------------
        i: index of time step"""

        if (-self.mcElectInKwForMaxFcEff[i] - self.curMaxRoadwayChgKw[i]) > 0:
            self.essDesiredKw4FcEff[i] = (-self.mcElectInKwForMaxFcEff[i] -
                                            self.curMaxRoadwayChgKw[i]) * self.veh.essDischgToFcMaxEffPerc

        else:
            self.essDesiredKw4FcEff[i] = (-self.mcElectInKwForMaxFcEff[i] - \
                                            self.curMaxRoadwayChgKw[i]) * self.veh.essChgToFcMaxEffPerc

        if self.accelBufferSoc[i] > self.regenBufferSoc[i]:
            self.essKwIfFcIsReq[i] = min(self.curMaxEssKwOut[i], self.veh.mcMaxElecInKw + self.auxInKw[i], self.curMaxMcElecKwIn[i] + self.auxInKw[i],
                                            max(-self.curMaxEssChgKw[i], self.essAccelRegenDischgKw[i]))

        elif self.essRegenBufferDischgKw[i] > 0:
            self.essKwIfFcIsReq[i] = min(self.curMaxEssKwOut[i], self.veh.mcMaxElecInKw + self.auxInKw[i], self.curMaxMcElecKwIn[i] + self.auxInKw[i],
                                            max(-self.curMaxEssChgKw[i], min(self.essAccelRegenDischgKw[i], self.mcElecInLimKw[i] + self.auxInKw[i], max(self.essRegenBufferDischgKw[i], self.essDesiredKw4FcEff[i]))))

        elif self.essAccelBufferChgKw[i] > 0:
            self.essKwIfFcIsReq[i] = min(self.curMaxEssKwOut[i], self.veh.mcMaxElecInKw + self.auxInKw[i], self.curMaxMcElecKwIn[i] + self.auxInKw[i],
                                            max(-self.curMaxEssChgKw[i], max(-1 * self.maxEssRegenBufferChgKw[i], min(-self.essAccelBufferChgKw[i], self.essDesiredKw4FcEff[i]))))

        elif self.essDesiredKw4FcEff[i] > 0:
            self.essKwIfFcIsReq[i] = min(self.curMaxEssKwOut[i], self.veh.mcMaxElecInKw + self.auxInKw[i], self.curMaxMcElecKwIn[i] + self.auxInKw[i],
                                            max(-self.curMaxEssChgKw[i], min(self.essDesiredKw4FcEff[i], self.maxEssAccelBufferDischgKw[i])))

        else:
            self.essKwIfFcIsReq[i] = min(self.curMaxEssKwOut[i], self.veh.mcMaxElecInKw + self.auxInKw[i], self.curMaxMcElecKwIn[i] + self.auxInKw[i],
                                            max(-self.curMaxEssChgKw[i], max(self.essDesiredKw4FcEff[i], -self.maxEssRegenBufferChgKw[i])))

        self.erKwIfFcIsReq[i] = max(0, min(self.curMaxRoadwayChgKw[i], self.curMaxMechMcKwIn[i],
                                    self.essKwIfFcIsReq[i] - self.mcElecInLimKw[i] + self.auxInKw[i]))

        self.mcElecKwInIfFcIsReq[i] = self.essKwIfFcIsReq[i] + self.erKwIfFcIsReq[i] - self.auxInKw[i]

        if self.veh.noElecSys == True:
            self.mcKwIfFcIsReq[i] = 0

        elif self.mcElecKwInIfFcIsReq[i] == 0:
            self.mcKwIfFcIsReq[i] = 0

        elif self.mcElecKwInIfFcIsReq[i] > 0:

            if self.mcElecKwInIfFcIsReq[i] == max(self.veh.mcKwInArray):
                self.mcKwIfFcIsReq[i] = self.mcElecKwInIfFcIsReq[i] * \
                    self.veh.mcFullEffArray[-1]
            else:
                self.mcKwIfFcIsReq[i] = self.mcElecKwInIfFcIsReq[i] * self.veh.mcFullEffArray[max(1, np.argmax(
                    self.veh.mcKwInArray > min(max(self.veh.mcKwInArray) - 0.01, self.mcElecKwInIfFcIsReq[i])) - 1)]

        else:
            if self.mcElecKwInIfFcIsReq[i] * -1 == max(self.veh.mcKwInArray):
                self.mcKwIfFcIsReq[i] = self.mcElecKwInIfFcIsReq[i] / \
                    self.veh.mcFullEffArray[-1]
            else:
                self.mcKwIfFcIsReq[i] = self.mcElecKwInIfFcIsReq[i] / (self.veh.mcFullEffArray[max(1, np.argmax(
                    self.veh.mcKwInArray > min(max(self.veh.mcKwInArray) - 0.01, self.mcElecKwInIfFcIsReq[i] * -1)) - 1)])

        if self.veh.maxMotorKw == 0:
            self.mcMechKwOutAch[i] = 0

        elif self.fcForcedOn[i] == True and self.canPowerAllElectrically[i] == True and (self.veh.vehPtType == 2.0 or self.veh.vehPtType == 3.0) and self.veh.fcEffType !=4:
            self.mcMechKwOutAch[i] = self.mcMechKw4ForcedFc[i]

        elif self.transKwInAch[i] <= 0:

            if self.veh.fcEffType !=4 and self.veh.maxFuelConvKw > 0:
                if self.canPowerAllElectrically[i] == 1:
                    self.mcMechKwOutAch[i] = - \
                        min(self.curMaxMechMcKwIn[i], -self.transKwInAch[i])
                else:
                    self.mcMechKwOutAch[i] = min(-min(self.curMaxMechMcKwIn[i], -self.transKwInAch[i]),
                                                    max(-self.curMaxFcKwOut[i], self.mcKwIfFcIsReq[i]))
            else:
                self.mcMechKwOutAch[i] = min(
                    -min(self.curMaxMechMcKwIn[i], -self.transKwInAch[i]), -self.transKwInAch[i])

        elif self.canPowerAllElectrically[i] == 1:
            self.mcMechKwOutAch[i] = self.transKwInAch[i]

        else:
            self.mcMechKwOutAch[i] = max(
                self.minMcKw2HelpFc[i], self.mcKwIfFcIsReq[i])

        if self.mcMechKwOutAch[i] == 0:
            self.mcElecKwInAch[i] = 0.0
            self.motor_index_debug[i] = 0

        elif self.mcMechKwOutAch[i] < 0:

            if self.mcMechKwOutAch[i] * -1 == max(self.veh.mcKwInArray):
                self.mcElecKwInAch[i] = self.mcMechKwOutAch[i] * \
                    self.veh.mcFullEffArray[-1]
            else:
                self.mcElecKwInAch[i] = self.mcMechKwOutAch[i] * self.veh.mcFullEffArray[max(1, np.argmax(
                    self.veh.mcKwInArray > min(max(self.veh.mcKwInArray) - 0.01, self.mcMechKwOutAch[i] * -1)) - 1)]

        else:
            if self.veh.maxMotorKw == self.mcMechKwOutAch[i]:
                self.mcElecKwInAch[i] = self.mcMechKwOutAch[i] / \
                    self.veh.mcFullEffArray[-1]
            else:
                self.mcElecKwInAch[i] = self.mcMechKwOutAch[i] / self.veh.mcFullEffArray[max(1, np.argmax(
                    self.veh.mcKwOutArray > min(self.veh.maxMotorKw - 0.01, self.mcMechKwOutAch[i])) - 1)]

        if self.curMaxRoadwayChgKw[i] == 0:
            self.roadwayChgKwOutAch[i] = 0

        elif self.veh.fcEffType == 4:
            self.roadwayChgKwOutAch[i] = max(
                0, self.mcElecKwInAch[i], self.maxEssRegenBufferChgKw[i], self.essRegenBufferDischgKw[i], self.curMaxRoadwayChgKw[i])

        elif self.canPowerAllElectrically[i] == 1:
            self.roadwayChgKwOutAch[i] = self.erAEKwOut[i]

        else:
            self.roadwayChgKwOutAch[i] = self.erKwIfFcIsReq[i]

        self.minEssKw2HelpFc[i] = self.mcElecKwInAch[i] + self.auxInKw[i] - \
            self.curMaxFcKwOut[i] - self.roadwayChgKwOutAch[i]

        if self.veh.maxEssKw == 0 or self.veh.maxEssKwh == 0:
            self.essKwOutAch[i] = 0

        elif self.veh.fcEffType == 4:

            if self.transKwOutAch[i] >=0:
                self.essKwOutAch[i] = min(max(self.minEssKw2HelpFc[i], self.essDesiredKw4FcEff[i], self.essAccelRegenDischgKw[i]),
                                            self.curMaxEssKwOut[i], self.mcElecKwInAch[i] + self.auxInKw[i] - self.roadwayChgKwOutAch[i])

            else:
                self.essKwOutAch[i] = self.mcElecKwInAch[i] + \
                    self.auxInKw[i] - self.roadwayChgKwOutAch[i]

        elif self.highAccFcOnTag[i] == 1 or self.veh.noElecAux == True:
            self.essKwOutAch[i] = self.mcElecKwInAch[i] - \
                self.roadwayChgKwOutAch[i]

        else:
            self.essKwOutAch[i] = self.mcElecKwInAch[i] + \
                self.auxInKw[i] - self.roadwayChgKwOutAch[i]

        if self.veh.noElecSys == True:
            self.essCurKwh[i] = 0

        elif self.essKwOutAch[i] < 0:
            self.essCurKwh[i] = self.essCurKwh[i-1] - self.essKwOutAch[i] * \
                (self.cyc.secs[i] / 3600.0) * np.sqrt(self.veh.essRoundTripEff)

        else:
            self.essCurKwh[i] = self.essCurKwh[i-1] - self.essKwOutAch[i] * \
                (self.cyc.secs[i] / 3600.0) * (1 / np.sqrt(self.veh.essRoundTripEff))

        if self.veh.maxEssKwh == 0:
            self.soc[i] = 0.0

        else:
            self.soc[i] = self.essCurKwh[i] / self.veh.maxEssKwh

        if self.canPowerAllElectrically[i] == True and self.fcForcedOn[i] == False and self.fcKwOutAch[i] == 0:
            self.fcTimeOn[i] = 0
        else:
            self.fcTimeOn[i] = self.fcTimeOn[i-1] + self.cyc.secs[i]
    
    def set_fc_power(self, i):
        """Sets fcKwOutAch and fcKwInAch.
        Arguments
        ------------
        i: index of time step"""

        if self.veh.maxFuelConvKw == 0:
            self.fcKwOutAch[i] = 0

        elif self.veh.fcEffType == 4:
            self.fcKwOutAch[i] = min(self.curMaxFcKwOut[i], max(
                0, self.mcElecKwInAch[i] + self.auxInKw[i] - self.essKwOutAch[i] - self.roadwayChgKwOutAch[i]))

        elif self.veh.noElecSys == True or self.veh.noElecAux == True or self.highAccFcOnTag[i] == 1:
            self.fcKwOutAch[i] = min(self.curMaxFcKwOut[i], max(
                0, self.transKwInAch[i] - self.mcMechKwOutAch[i] + self.auxInKw[i]))

        else:
            self.fcKwOutAch[i] = min(self.curMaxFcKwOut[i], max(
                0, self.transKwInAch[i] - self.mcMechKwOutAch[i]))

        if self.veh.maxFuelConvKw == 0:
            self.fcKwOutAch_pct[i] = 0
        else:
            self.fcKwOutAch_pct[i] = self.fcKwOutAch[i] / self.veh.maxFuelConvKw

        if self.fcKwOutAch[i] == 0:
            self.fcKwInAch[i] = 0
            self.fcKwOutAch_pct[i] = 0

        else:
            self.fcKwInAch[i] = self.fcKwOutAch[i] / (self.veh.fcEffArray[np.argmax(
                self.veh.fcKwOutArray > min(self.fcKwOutAch[i], self.veh.fcMaxOutkW)) - 1])

        self.fsKwOutAch[i] = self.fcKwInAch[i]

        self.fsKwhOutAch[i] = self.fsKwOutAch[i] * \
            self.cyc.secs[i] * (1 / 3600.0)

    def set_post_scalars(self):
        """Sets scalar variables that can be calculated after a cycle is run. 
        This includes mpgge, various energy metrics, and others"""

        self.fsCumuMjOutAch = (self.fsKwOutAch * self.cyc.secs).cumsum() * 1e-3

        if self.fsKwhOutAch.sum() == 0:
            self.mpgge = 0

        else:
            self.mpgge = self.distMiles.sum() / \
                (self.fsKwhOutAch.sum() / params.kWhPerGGE)

        self.roadwayChgKj = (self.roadwayChgKwOutAch * self.cyc.secs).sum()
        self.essDischgKj = - \
            (self.soc[-1] - self.soc[0]) * self.veh.maxEssKwh * 3600.0
        self.battery_kWh_per_mi  = (
            self.essDischgKj / 3600.0) / self.distMiles.sum()
        self.electric_kWh_per_mi  = (
            (self.roadwayChgKj + self.essDischgKj) / 3600.0) / self.distMiles.sum()
        self.fuelKj = (self.fsKwOutAch * self.cyc.secs).sum()

        if (self.fuelKj + self.roadwayChgKj) == 0:
            self.ess2fuelKwh  = 1.0

        else:
            self.ess2fuelKwh  = self.essDischgKj / (self.fuelKj + self.roadwayChgKj)

        if self.mpgge == 0:
            # hardcoded conversion
            self.Gallons_gas_equivalent_per_mile = self.electric_kWh_per_mi / params.kWhPerGGE
            grid_Gallons_gas_equivalent_per_mile = self.electric_kWh_per_mi / 33.7 / self.veh.chgEff

        else:
            self.Gallons_gas_equivalent_per_mile = 1 / \
                self.mpgge + self.electric_kWh_per_mi  / params.kWhPerGGE
            grid_Gallons_gas_equivalent_per_mile = 1 / self.mpgge + self.electric_kWh_per_mi / 33.7 / self.veh.chgEff

        self.grid_mpgge_elec = 1 / grid_Gallons_gas_equivalent_per_mile
        self.mpgge_elec = 1 / self.Gallons_gas_equivalent_per_mile

        # energy audit calcs
        self.dragKw = self.cycDragKw
        self.dragKj = (self.dragKw * self.cyc.secs).sum()
        self.ascentKw = self.cycAscentKw
        self.ascentKj = (self.ascentKw * self.cyc.secs).sum()
        self.rrKw = self.cycRrKw
        self.rrKj = (self.rrKw * self.cyc.secs).sum()

        self.essLossKw[1:] = np.array(
            [0 if (self.veh.maxEssKw == 0 or self.veh.maxEssKwh == 0)
            else -self.essKwOutAch[i] - (-self.essKwOutAch[i] * np.sqrt(self.veh.essRoundTripEff))
                if self.essKwOutAch[i] < 0
            else self.essKwOutAch[i] * (1.0 / np.sqrt(self.veh.essRoundTripEff)) - self.essKwOutAch[i]
            for i in range(1, len(self.cyc.cycSecs))])
        
        self.brakeKj = (self.cycFricBrakeKw * self.cyc.secs).sum()
        self.transKj = ((self.transKwInAch - self.transKwOutAch) * self.cyc.secs).sum()
        self.mcKj = ((self.mcElecKwInAch - self.mcMechKwOutAch) * self.cyc.secs).sum()
        self.essEffKj = (self.essLossKw * self.cyc.secs).sum()
        self.auxKj = (self.auxInKw * self.cyc.secs).sum()
        self.fcKj = ((self.fcKwInAch - self.fcKwOutAch) * self.cyc.secs).sum()
        
        self.netKj = self.dragKj + self.ascentKj + self.rrKj + self.brakeKj + self.transKj \
            + self.mcKj + self.essEffKj + self.auxKj + self.fcKj

        self.keKj = 0.5 * self.veh.vehKg * \
            (self.cyc.cycMps[0]**2 - self.cyc.cycMps[-1]**2) / 1000
        
        self.energyAuditError = ((self.roadwayChgKj + self.essDischgKj + self.fuelKj + self.keKj) - self.netKj) /\
            (self.roadwayChgKj + self.essDischgKj + self.fuelKj + self.keKj)

        if np.abs(self.energyAuditError) > params.ENERGY_AUDIT_ERROR_TOLERANCE:
            print('Warning: There is a problem with conservation of energy.')

        self.accelKw[1:] = (self.veh.vehKg / (2.0 * (self.cyc.secs[1:]))) * \
            ((self.mpsAch[1:]**2) - (self.mpsAch[:-1]**2)) / 1000.0 


# list of array attributes in SimDrive class for generating list of type specification tuples
attr_list = ['curMaxFsKwOut', 'fcTransLimKw', 'fcFsLimKw', 'fcMaxKwIn', 'curMaxFcKwOut', 'essCapLimDischgKw', 'curMaxEssKwOut', 
             'curMaxAvailElecKw', 'essCapLimChgKw', 'curMaxEssChgKw', 'curMaxElecKw', 'mcElecInLimKw', 'mcTransiLimKw', 'curMaxMcKwOut', 
             'essLimMcRegenPercKw', 'essLimMcRegenKw', 'curMaxMechMcKwIn', 'curMaxTransKwOut', 'cycDragKw', 'cycAccelKw', 'cycAscentKw', 
             'cycTracKwReq', 'curMaxTracKw', 'spareTracKw', 'cycRrKw', 'cycWheelRadPerSec', 'cycTireInertiaKw', 'cycWheelKwReq', 
             'regenContrLimKwPerc', 'cycRegenBrakeKw', 'cycFricBrakeKw', 'cycTransKwOutReq', 'cycMet', 'transKwOutAch', 'transKwInAch', 
             'curSocTarget', 'minMcKw2HelpFc', 'mcMechKwOutAch', 'mcElecKwInAch', 'auxInKw', 'roadwayChgKwOutAch', 'minEssKw2HelpFc', 
             'essKwOutAch', 'fcKwOutAch', 'fcKwOutAch_pct', 'fcKwInAch', 'fsKwOutAch', 'fsCumuMjOutAch', 'fsKwhOutAch', 'essCurKwh', 'soc', 
             'regenBufferSoc', 'essRegenBufferDischgKw', 'maxEssRegenBufferChgKw', 'essAccelBufferChgKw', 'accelBufferSoc', 
             'maxEssAccelBufferDischgKw', 'essAccelRegenDischgKw', 'mcElectInKwForMaxFcEff', 'electKwReq4AE', 'desiredEssKwOutForAE', 
             'essAEKwOut', 'erAEKwOut', 'essDesiredKw4FcEff', 'essKwIfFcIsReq', 'curMaxMcElecKwIn', 'fcKwGapFrEff', 'erKwIfFcIsReq', 
             'mcElecKwInIfFcIsReq', 'mcKwIfFcIsReq', 'mcMechKw4ForcedFc', 'fcTimeOn', 'prevfcTimeOn', 'mpsAch', 'mphAch', 'distMeters',
             'distMiles', 'highAccFcOnTag', 'reachedBuff', 'maxTracMps', 'addKwh', 'dodCycs', 'essPercDeadArray', 'dragKw', 'essLossKw',
             'accelKw', 'ascentKw', 'rrKw', 'motor_index_debug', 'debug_flag', 'curMaxRoadwayChgKw', 'trace_miss_iters']

sim_drive_spec = [(attr, float64[:]) for attr in attr_list]
# extend with locally defined classes
# extend list with non-float64[:] attributes that not contained in attr_list
sim_drive_spec.extend([('i', int32),
             ('fcForcedOn', bool_[:]),
             ('fcForcedState', int32[:]),
             ('canPowerAllElectrically', bool_[:]),
             ('mpgge', float64),
             ('roadwayChgKj', float64),
             ('essDischgKj', float64),
             ('battery_kWh_per_mi', float64),
             ('electric_kWh_per_mi', float64),
             ('fuelKj', float64),
             ('ess2fuelKwh', float64),
             ('Gallons_gas_equivalent_per_mile', float64),
             ('mpgge_elec', float64),
             ('grid_mpgge_elec', float64),
             ('dragKj', float64),
             ('ascentKj', float64),
             ('rrKj', float64),
             ('brakeKj', float64),
             ('transKj', float64),
             ('mcKj', float64),
             ('essEffKj', float64),
             ('auxKj', float64),
             ('fcKj', float64),
             ('netKj', float64),
             ('keKj', float64),
             ('energyAuditError', float64),
             ('hev_sim_count', float64), 
             ])

# create types for instances of TypedVehicle and TypedCycle
veh_type = TypedVehicle.class_type.instance_type
cyc_type = TypedCycle.class_type.instance_type
props_type = params.PhysicalProperties.class_type.instance_type
param_type = SimDriveParams.class_type.instance_type

sim_drive_spec.extend([('veh', veh_type),
            ('cyc', cyc_type),
            ('cyc0', cyc_type),
            ('props', props_type),
            ('sim_params', param_type),
            ])


@jitclass(sim_drive_spec)
class SimDriveJit(SimDriveClassic):
    """Class compiled using numba just-in-time compilation containing methods 
    for running FASTSim vehicle fuel economy simulations. This class will be 
    faster for large batch runs.
    Arguments:
    ----------
    cyc: cycle.TypedCycle instance. Can come from cycle.Cycle.get_numba_cyc
    veh: vehicle.TypedVehicle instance. Can come from vehicle.Vehicle.get_numba_veh"""

    def sim_drive(self, initSoc=-1, auxInKwOverride=np.zeros(1, dtype=np.float64)):
        """Initialize and run sim_drive_walk as appropriate for vehicle attribute vehPtType.
        Arguments
        ------------
        initSoc: initial SOC for electrified vehicles.  
            Leave empty for default value.  Otherwise, must be between 0 and 1.
            Numba's jitclass does not support keyword args so this allows for optionally
            passing initSoc as positional argument.
            auxInKw: auxInKw override.  Array of same length as cyc.cycSecs.  
                Default of np.zeros(1) causes veh.auxKw to be used. If zero is actually
                desired as an override, either set veh.auxKw = 0 before instantiaton of
                SimDrive*, or use `np.finfo(np.float64).tiny` for auxInKw[-1]. Setting
                the final value to non-zero prevents override mechanism.  
        """

        if (auxInKwOverride == 0).all():
            auxInKwOverride = self.auxInKw

        self.hev_sim_count = 0 # probably not necassary since numba initializes int vars as 0, but adds clarity

        if (initSoc != -1):
            if (initSoc > 1.0 or initSoc < 0.0):
                print('Must enter a valid initial SOC between 0.0 and 1.0')
                print('Running standard initial SOC controls')
                initSoc = -1 # override initSoc if invalid value is used
            else:
                self.sim_drive_walk(initSoc, auxInKwOverride)
    
        elif self.veh.vehPtType == 1: # Conventional

            # If no EV / Hybrid components, no SOC considerations.

            initSoc = (self.veh.maxSoc + self.veh.minSoc) / 2.0 # this initSoc has no impact on results
            
            self.sim_drive_walk(initSoc, auxInKwOverride)

        elif self.veh.vehPtType == 2 and initSoc == -1:  # HEV 

            #####################################
            ### Charge Balancing Vehicle SOC ###
            #####################################

            # Charge balancing SOC for HEV vehicle types. Iterating initsoc and comparing to final SOC.
            # Iterating until tolerance met or 30 attempts made.

            initSoc = (self.veh.maxSoc + self.veh.minSoc) / 2.0
            ess2fuelKwh = 1.0
            while ess2fuelKwh > self.veh.essToFuelOkError and self.hev_sim_count < self.sim_params.sim_count_max:
                self.hev_sim_count += 1
                self.sim_drive_walk(initSoc, auxInKwOverride)
                fuelKj = np.sum(self.fsKwOutAch * self.cyc.secs)
                roadwayChgKj = np.sum(self.roadwayChgKwOutAch * self.cyc.secs)
                if (fuelKj + roadwayChgKj) > 0:
                    ess2fuelKwh = np.abs((self.soc[0] - self.soc[-1]) *
                                         self.veh.maxEssKwh * 3600 / (fuelKj + roadwayChgKj))
                else:
                    ess2fuelKwh = 0.0
                initSoc = min(1.0, max(0.0, self.soc[-1]))
                        
            self.sim_drive_walk(initSoc, auxInKwOverride)

        elif (self.veh.vehPtType == 3 and initSoc == -1) or (self.veh.vehPtType == 4 and initSoc == -1): # PHEV and BEV

            # If EV, initializing initial SOC to maximum SOC.

            initSoc = self.veh.maxSoc
            
            self.sim_drive_walk(initSoc, auxInKwOverride)

        else:
            
            self.sim_drive_walk(initSoc, auxInKwOverride)
        
        self.set_post_scalars()            
            
@jitclass(sim_drive_spec)
class SimAccelTestJit(SimDriveClassic):
    """Class compiled using numba just-in-time compilation containing methods 
    for running FASTSim vehicle acceleration simulation. This class will be 
    faster for large batch runs."""

    def sim_drive(self):
        """Initialize and run sim_drive_walk as appropriate for vehicle attribute vehPtType."""

        if self.veh.vehPtType == 1:  # Conventional

            # If no EV / Hybrid components, no SOC considerations.

            initSoc = (self.veh.maxSoc + self.veh.minSoc) / 2.0
            self.sim_drive_walk(initSoc)

        elif self.veh.vehPtType == 2:  # HEV

            initSoc = (self.veh.maxSoc + self.veh.minSoc) / 2.0
            self.sim_drive_walk(initSoc)

        else:

            # If EV, initializing initial SOC to maximum SOC.
            initSoc = self.veh.maxSoc
            self.sim_drive_walk(initSoc)

        self.set_post_scalars()


class SimAccelTest(SimDriveClassic):
    """Class for running FASTSim vehicle acceleration simulation."""

    def sim_drive(self):
        """Initialize and run sim_drive_walk as appropriate for vehicle attribute vehPtType."""

        if self.veh.vehPtType == 1:  # Conventional

            # If no EV / Hybrid components, no SOC considerations.

            initSoc = (self.veh.maxSoc + self.veh.minSoc) / 2.0
            self.sim_drive_walk(initSoc)

        elif self.veh.vehPtType == 2:  # HEV

            initSoc = (self.veh.maxSoc + self.veh.minSoc) / 2.0
            self.sim_drive_walk(initSoc)

        else:

            # If EV, initializing initial SOC to maximum SOC.
            initSoc = self.veh.maxSoc
            self.sim_drive_walk(initSoc)

        self.set_post_scalars()


class SimDrivePost(object):
    """Class for post-processing of SimDrive instance.  Requires already-run 
    SimDriveJit or SimDriveClassic instance."""
    
    def __init__(self, sim_drive):
        """Arguments:
        ---------------
        sim_drive: solved sim_drive object"""

        for item in sim_drive_spec:
            self.__setattr__(item[0], sim_drive.__getattribute__(item[0]))

    def get_output(self):
        """Calculate finalized results
        Arguments
        ------------
        initSoc: initial SOC for electrified vehicles
        
        Returns
        ------------
        output: dict of summary output variables"""

        output = {}

        output['mpgge'] = self.mpgge
        output['battery_kWh_per_mi'] = self.battery_kWh_per_mi
        output['electric_kWh_per_mi'] = self.electric_kWh_per_mi
        output['maxTraceMissMph'] = params.mphPerMps * \
            max(abs(self.cyc.cycMps - self.mpsAch))
        self.maxTraceMissMph = output['maxTraceMissMph']

        output['ess2fuelKwh'] = self.ess2fuelKwh

        output['initial_soc'] = self.soc[0]
        output['final_soc'] = self.soc[-1]

        output['mpgge_elec'] = self.mpgge_elec
        output['soc'] = self.soc
        output['distance_mi'] = sum(self.distMiles)
        duration_sec = self.cyc.cycSecs[-1] - self.cyc.cycSecs[0]
        output['avg_speed_mph'] = sum(
            self.distMiles) / (duration_sec / 3600.0)
        self.avg_speed_mph = output['avg_speed_mph']
        self.accel = np.diff(self.mphAch) / np.diff(self.cyc.cycSecs)
        output['avg_accel_mphps'] = np.mean(self.accel[self.accel > 0])
        self.avg_accel_mphps = output['avg_accel_mphps']

        if max(self.mphAch) > 60:
            output['ZeroToSixtyTime_secs'] = np.interp(60, self.mphAch, self.cyc.cycSecs)

        else:
            output['ZeroToSixtyTime_secs'] = 0.0

        #######################################################################
        ####  Time series information for additional analysis / debugging. ####
        ####             Add parameters of interest as needed.             ####
        #######################################################################

        output['fcKwOutAch'] = np.asarray(self.fcKwOutAch)
        output['fsKwhOutAch'] = np.asarray(self.fsKwhOutAch)
        output['fcKwInAch'] = np.asarray(self.fcKwInAch)
        output['time'] = np.asarray(self.cyc.cycSecs)

        return output

    # optional post-processing methods
    def get_diagnostics(self):
        """This method is to be run after runing sim_drive, if diagnostic variables 
        are needed.  Diagnostic variables are returned in a dict.  Diagnostic variables include:
        - final integrated value of all positive powers
        - final integrated value of all negative powers
        - total distance traveled
        - miles per gallon gasoline equivalent (mpgge)"""
        
        base_var_list = list(self.__dict__.keys())
        pw_var_list = [var for var in base_var_list if re.search(
            '\w*Kw(?!h)\w*', var)] 
            # find all vars containing 'Kw' but not 'Kwh'
        
        prog = re.compile('(\w*)Kw(?!h)(\w*)') 
        # find all vars containing 'Kw' but not Kwh and capture parts before and after 'Kw'
        # using compile speeds up iteration

        # create positive and negative versions of all time series with units of kW
        # then integrate to find cycle end pos and negative energies
        tempvars = {} # dict for contaning intermediate variables
        output = {}
        for var in pw_var_list:
            tempvars[var + 'Pos'] = [x if x >= 0 
                                        else 0 
                                        for x in self.__getattribute__(var)]
            tempvars[var + 'Neg'] = [x if x < 0 
                                        else 0 
                                        for x in self.__getattribute__(var)]    
                        
            # Assign values to output dict for positive and negative energy variable names
            search = prog.search(var)
            output[search[1] + 'Kj' + search[2] + 'Pos'] = np.trapz(tempvars[var + 'Pos'], self.cyc.cycSecs)
            output[search[1] + 'Kj' + search[2] + 'Neg'] = np.trapz(tempvars[var + 'Neg'], self.cyc.cycSecs)
        
        output['distMilesFinal'] = sum(self.distMiles)
        output['mpgge'] = sum(self.distMiles) / sum(self.fsKwhOutAch) * params.kWhPerGGE
    
        return output

    def set_battery_wear(self):
        """Battery wear calcs"""

        self.addKwh[1:] = np.array([
            (self.essCurKwh[i] - self.essCurKwh[i-1]) + self.addKwh[i-1]
            if self.essCurKwh[i] > self.essCurKwh[i-1]
            else 0 
            for i in range(1, len(self.essCurKwh))])
        
        self.dodCycs[1:] = np.array([
            self.addKwh[i-1] / self.veh.maxEssKwh if self.addKwh[i] == 0
            else 0 
            for i in range(1, len(self.essCurKwh))])
        
        self.essPercDeadArray = np.array([
            np.power(self.veh.essLifeCoefA, 1.0 / self.veh.essLifeCoefB) / np.power(self.dodCycs[i], 
            1.0 / self.veh.essLifeCoefB)
            if self.dodCycs[i] != 0
            else 0
            for i in range(0, len(self.essCurKwh))])
<|MERGE_RESOLUTION|>--- conflicted
+++ resolved
@@ -24,12 +24,8 @@
             ('max_time_dilation', float64), 
             ('min_time_dilation', float64), 
             ('time_dilation_tol', float64), 
-<<<<<<< HEAD
-            ('verbose', bool_),
-=======
             ('verbose', bool_), 
             ('sim_count_max', int32)
->>>>>>> 293e94ae
             ]
 @jitclass(param_spec)
 class SimDriveParams(object):
