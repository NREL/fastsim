--- conflicted
+++ resolved
@@ -1898,37 +1898,6 @@
     - sd: SimDriveClassic, the simdrive instance after simulation
     RETURN: number, the kJ of fuel corrected for SOC imbalance
     """
-<<<<<<< HEAD
-    def f(mask, numer, denom, default):
-        if not mask.any():
-            return default
-        return np.abs(numer[mask].sum() / denom[mask].sum())
-    kJ__kWh = 3600.0
-    delta_soc = sd.soc[-1] - sd.soc[0]
-    ess_eff = np.sqrt(sd.veh.essRoundTripEff)
-    #TODO: test and switch to mask below
-    #mask = sd.mcMechKwOutAch < 0.0
-    mask = (sd.essKwOutAch * sd.cyc.dt_s) < 0.0
-    if not mask.any():
-        mc_chg_eff = sd.veh.mcPeakEff
-    else:
-        mc_chg_eff = np.abs(sd.mcElecKwInAch[mask].sum() / sd.mcMechKwOutAch[mask].sum())
-    mask = sd.mcMechKwOutAch > 0.0
-    if not mask.any():
-        mc_dis_eff = mc_chg_eff
-    else:
-        mc_dis_eff = np.abs(sd.mcMechKwOutAch[mask].sum() / sd.mcElecKwInAch[mask].sum())
-    mask = sd.mcElecKwInAch > 0.0
-    if not mask.any():
-        ess_traction_frac = 1.0
-    else:
-        ess_traction_frac = sd.mcElecKwInAch[mask].sum() / sd.essKwOutAch[mask].sum()
-    mask = sd.transKwInAch > 0.0
-    if not mask.any():
-        fc_eff = sd.fcKwOutAch.sum() / sd.fcKwInAch.sum()
-    else:
-        fc_eff = sd.fcKwOutAch[mask].sum() / sd.fcKwInAch[mask].sum()
-=======
     if sd.veh.vehPtType != HEV:
         return sd.fuelKj
     def f(mask, numer, denom, default):
@@ -1942,7 +1911,6 @@
     mc_dis_eff = f(sd.mcMechKwOutAch > 0.0, sd.mcMechKwOutAch, sd.mcElecKwInAch, mc_chg_eff)
     ess_traction_frac = f(sd.mcElecKwInAch > 0.0, sd.mcElecKwInAch, sd.essKwOutAch, 1.0)
     fc_eff = f(sd.transKwInAch > 0.0, sd.fcKwOutAch, sd.fcKwInAch, sd.fcKwOutAch.sum() / sd.fcKwInAch.sum())
->>>>>>> 27b9822e
     if delta_soc >= 0.0:
         k = (sd.veh.maxEssKwh * kJ__kWh * ess_eff * mc_dis_eff * ess_traction_frac) / fc_eff
         equivalent_fuel_kJ = -1.0 * delta_soc * k
