--- conflicted
+++ resolved
@@ -179,10 +179,7 @@
         ----------
         i: index of time step"""
 
-<<<<<<< HEAD
-=======
         # if cycle iteration is used, auxInKw must be re-zeroed to trigger the below if statement
->>>>>>> 32521704
         if self.auxInKw[i] == 0:
             if self.veh.noElecAux == True:
                 self.auxInKw[i] = self.veh.auxKw / self.veh.altEff
