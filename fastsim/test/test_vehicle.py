--- conflicted
+++ resolved
@@ -19,28 +19,10 @@
         self.assertTrue(vehicle.veh_equal(veh_jit, veh_jit_copy))
 
     def test_properties(self):
-<<<<<<< HEAD
-        veh = vehicle.Vehicle(10)
-<<<<<<< HEAD
-        self.assertEqual(veh.motorPeakEff, np.max(veh.mcEffArray))
-        self.assertEqual(veh.motorPeakEff, np.max(veh.mcFullEffArray))
-        veh.motorPeakEff = 0.85
-        self.assertEqual(veh.motorPeakEff, np.max(veh.mcEffArray))
-        self.assertEqual(veh.motorPeakEff, np.max(veh.mcFullEffArray))
-        veh.motorPeakEff += 0.05
-        self.assertEqual(veh.motorPeakEff, np.max(veh.mcEffArray))
-        self.assertEqual(veh.motorPeakEff, np.max(veh.mcFullEffArray))
-        veh.mcFullEffArray *= 1.05
-        veh.mcEffArray *= 1.05
-        self.assertEqual(veh.motorPeakEff, np.max(veh.mcEffArray))
-        self.assertEqual(veh.motorPeakEff, np.max(veh.mcFullEffArray))
-=======
-=======
         """Verify that some of the property variables are working as expected."""
 
         print(f"Running {type(self)}.test_properties.")
         veh = vehicle.Vehicle(10, verbose=False)
->>>>>>> 873def50
         self.assertEqual(veh.mcPeakEff, np.max(veh.mcEffArray))
         self.assertEqual(veh.mcPeakEff, np.max(veh.mcFullEffArray))
         veh.mcPeakEff = 0.85
@@ -52,5 +34,4 @@
         veh.mcFullEffArray *= 1.05
         veh.mcEffArray *= 1.05
         self.assertEqual(veh.mcPeakEff, np.max(veh.mcEffArray))
-        self.assertEqual(veh.mcPeakEff, np.max(veh.mcFullEffArray))
->>>>>>> 2021b-dev+        self.assertEqual(veh.mcPeakEff, np.max(veh.mcFullEffArray))