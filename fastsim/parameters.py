--- conflicted
+++ resolved
@@ -8,15 +8,12 @@
 import numpy as np
 import json
 from pathlib import Path
-<<<<<<< HEAD
 import copy
 
 from . import inspect_utils
 
 import fastsimrust as fsr
-=======
 from copy import deepcopy
->>>>>>> 96a83026
 
 
 THIS_DIR = Path(__file__).parent
