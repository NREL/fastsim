--- conflicted
+++ resolved
@@ -1,12 +1,6 @@
 #![cfg(feature = "pyo3")]
-<<<<<<< HEAD
 pub use numpy::{IntoPyArray, PyArrayDyn};
-pub use pyo3::exceptions::{
-    PyAttributeError, PyFileNotFoundError, PyNotImplementedError, PyValueError,
-};
-=======
 pub use pyo3::exceptions::*;
->>>>>>> 361fe1eb
 pub use pyo3::ffi::{getter, setter};
 pub use pyo3::prelude::*;
 pub use pyo3::types::{PyBytes, PyDict, PyType};
