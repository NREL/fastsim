use crate::imports::*;

pub trait Linspace {
    /// Generate linearly spaced vec
    /// # Arguments
    /// - `start` - starting point
    /// - `stop` - stopping point, inclusive
    /// - `n_elements` - number of array elements
    fn linspace(start: f64, stop: f64, n_elements: usize) -> Vec<f64> {
        let n_steps = n_elements - 1;
        let step_size = (stop - start) / n_steps as f64;
        let v_norm: Vec<f64> = (0..=n_steps)
            .collect::<Vec<usize>>()
            .iter()
            .map(|x| *x as f64)
            .collect();
        let v = v_norm.iter().map(|x| (x * step_size) + start).collect();
        v
    }
}

impl Linspace for Vec<f64> {}

pub trait Min {
    fn min(&self) -> anyhow::Result<f64>;
}
impl Min for &[f64] {
    fn min(&self) -> anyhow::Result<f64> {
        Ok(self.iter().fold(f64::INFINITY, |acc, curr| acc.min(*curr)))
    }
}
impl Min for Vec<f64> {
    fn min(&self) -> anyhow::Result<f64> {
        Ok(self.iter().fold(f64::INFINITY, |acc, curr| acc.min(*curr)))
    }
}
impl Min for Vec<&f64> {
    fn min(&self) -> anyhow::Result<f64> {
        Ok(self.iter().fold(f64::INFINITY, |acc, curr| acc.min(**curr)))
    }
}

pub trait Max {
    fn max(&self) -> anyhow::Result<f64>;
}
impl Max for &[f64] {
    fn max(&self) -> anyhow::Result<f64> {
        Ok(self
            .iter()
            .fold(f64::NEG_INFINITY, |acc, curr| acc.max(*curr)))
    }
}
impl Max for Vec<f64> {
    fn max(&self) -> anyhow::Result<f64> {
        Ok(self
            .iter()
            .fold(f64::NEG_INFINITY, |acc, curr| acc.max(*curr)))
    }
}
impl Max for Vec<&f64> {
    fn max(&self) -> anyhow::Result<f64> {
        Ok(self
            .iter()
            .fold(f64::NEG_INFINITY, |acc, curr| acc.max(**curr)))
    }
}

pub trait Init {
    /// Specialized code to execute upon initialization.  For any struct with fields
    /// implement `Init`, this should propagate down the hierarchy.
    fn init(&mut self) -> anyhow::Result<()> {
        Ok(())
    }
}

pub trait SerdeAPI: Serialize + for<'a> Deserialize<'a> + Init {
    const ACCEPTED_BYTE_FORMATS: &'static [&'static str] = &[
        #[cfg(feature = "yaml")]
        "yaml",
        #[cfg(feature = "json")]
        "json",
        #[cfg(feature = "toml")]
        "toml",
        #[cfg(feature = "bincode")]
        "bin",
    ];
    const ACCEPTED_STR_FORMATS: &'static [&'static str] = &[
        #[cfg(feature = "yaml")]
        "yaml",
        #[cfg(feature = "json")]
        "json",
        #[cfg(feature = "toml")]
        "toml",
    ];
    #[cfg(feature = "resources")]
    const RESOURCE_PREFIX: &'static str = "";

    /// Read (deserialize) an object from a resource file packaged with the `fastsim-core` crate
    ///
    /// # Arguments:
    ///
    /// * `filepath` - Filepath, relative to the top of the `resources` folder (excluding any relevant prefix), from which to read the object
    #[cfg(feature = "resources")]
    fn from_resource<P: AsRef<Path>>(filepath: P, skip_init: bool) -> anyhow::Result<Self> {
        let filepath = Path::new(Self::RESOURCE_PREFIX).join(filepath);
        let extension = filepath
            .extension()
            .and_then(OsStr::to_str)
            .with_context(|| format!("File extension could not be parsed: {filepath:?}"))?;
        let file = crate::resources::RESOURCES_DIR
            .get_file(&filepath)
            .with_context(|| format!("File not found in resources: {filepath:?}"))?;
        Self::from_reader(file.contents(), extension, skip_init)
    }

    /// Instantiates an object from a url.  Accepts yaml and json file types  
    /// # Arguments  
    /// - url: URL (either as a string or url type) to object  
    /// Note: The URL needs to be a URL pointing directly to a file, for example
    /// a raw github URL.
    #[cfg(feature = "web")]
    fn from_url<S: AsRef<str>>(url: S, skip_init: bool) -> anyhow::Result<Self> {
        let url = url::Url::parse(url.as_ref())?;
        let format = url
            .path_segments()
            .and_then(|segments| segments.last())
            .and_then(|filename| Path::new(filename).extension())
            .and_then(OsStr::to_str)
            .with_context(|| "Could not parse file format from URL: {url:?}")?;
        let response = ureq::get(url.as_ref()).call()?.into_reader();
        Self::from_reader(response, format, skip_init)
    }

    /// Write (serialize) an object to a file.
    /// Supported file extensions are listed in [`ACCEPTED_BYTE_FORMATS`](`SerdeAPI::ACCEPTED_BYTE_FORMATS`).
    /// Creates a new file if it does not already exist, otherwise truncates the existing file.
    ///
    /// # Arguments
    ///
    /// * `filepath` - The filepath at which to write the object
    ///
    fn to_file<P: AsRef<Path>>(&self, filepath: P) -> anyhow::Result<()> {
        let filepath = filepath.as_ref();
        let extension = filepath
            .extension()
            .and_then(OsStr::to_str)
            .with_context(|| format!("File extension could not be parsed: {filepath:?}"))?;
        self.to_writer(File::create(filepath)?, extension)
    }

    /// Read (deserialize) an object from a file.
    /// Supported file extensions are listed in [`ACCEPTED_BYTE_FORMATS`](`SerdeAPI::ACCEPTED_BYTE_FORMATS`).
    ///
    /// # Arguments:
    ///
    /// * `filepath`: The filepath from which to read the object
    ///
    fn from_file<P: AsRef<Path>>(filepath: P, skip_init: bool) -> anyhow::Result<Self> {
        let filepath = filepath.as_ref();
        let extension = filepath
            .extension()
            .and_then(OsStr::to_str)
            .with_context(|| format!("File extension could not be parsed: {filepath:?}"))?;
        let file = File::open(filepath).with_context(|| {
            if !filepath.exists() {
                format!("File not found: {filepath:?}")
            } else {
                format!("Could not open file: {filepath:?}")
            }
        })?;
        Self::from_reader(file, extension, skip_init)
    }

    /// Write (serialize) an object into anything that implements [`std::io::Write`]
    ///
    /// # Arguments:
    ///
    /// * `wtr` - The writer into which to write object data
    /// * `format` - The target format, any of those listed in [`ACCEPTED_BYTE_FORMATS`](`SerdeAPI::ACCEPTED_BYTE_FORMATS`)
    ///
    fn to_writer<W: std::io::Write>(&self, mut wtr: W, format: &str) -> anyhow::Result<()> {
        match format.trim_start_matches('.').to_lowercase().as_str() {
            #[cfg(feature = "yaml")]
            "yaml" | "yml" => serde_yaml::to_writer(wtr, self)?,
            #[cfg(feature = "json")]
            "json" => serde_json::to_writer(wtr, self)?,
            #[cfg(feature = "toml")]
            "toml" => {
                let toml_string = self.to_toml()?;
                wtr.write_all(toml_string.as_bytes())?;
            }
            #[cfg(feature = "bincode")]
            "bin" => bincode::serialize_into(wtr, self)?,
            _ => bail!(
                "Unsupported format {format:?}, must be one of {:?}",
                Self::ACCEPTED_BYTE_FORMATS
            ),
        }
        Ok(())
    }

    /// Deserialize an object from anything that implements [`std::io::Read`]
    ///
    /// # Arguments:
    ///
    /// * `rdr` - The reader from which to read object data
    /// * `format` - The source format, any of those listed in [`ACCEPTED_BYTE_FORMATS`](`SerdeAPI::ACCEPTED_BYTE_FORMATS`)
    ///
    fn from_reader<R: std::io::Read>(
        mut rdr: R,
        format: &str,
        skip_init: bool,
    ) -> anyhow::Result<Self> {
        let mut deserialized: Self = match format.trim_start_matches('.').to_lowercase().as_str() {
            #[cfg(feature = "yaml")]
            "yaml" | "yml" => serde_yaml::from_reader(rdr)?,
            #[cfg(feature = "json")]
            "json" => serde_json::from_reader(rdr)?,
            #[cfg(feature = "tonl")]
            "toml" => {
                let mut buf = String::new();
                rdr.read_to_string(&mut buf)?;
                Self::from_toml(buf, skip_init)?
            }
            #[cfg(feature = "bincode")]
            "bin" => bincode::deserialize_from(rdr)?,
            _ => bail!(
                "Unsupported format {format:?}, must be one of {:?}",
                Self::ACCEPTED_BYTE_FORMATS
            ),
        };
        if !skip_init {
            deserialized.init()?;
        }
        Ok(deserialized)
    }

    /// Write (serialize) an object into a string
    ///
    /// # Arguments:
    ///
    /// * `format` - The target format, any of those listed in [`ACCEPTED_STR_FORMATS`](`SerdeAPI::ACCEPTED_STR_FORMATS`)
    ///
    fn to_str(&self, format: &str) -> anyhow::Result<String> {
        match format.trim_start_matches('.').to_lowercase().as_str() {
            #[cfg(feature = "yaml")]
            "yaml" | "yml" => self.to_yaml(),
            #[cfg(feature = "json")]
            "json" => self.to_json(),
            #[cfg(feature = "toml")]
            "toml" => self.to_toml(),
            _ => bail!(
                "Unsupported format {format:?}, must be one of {:?}",
                Self::ACCEPTED_STR_FORMATS
            ),
        }
    }

    /// Read (deserialize) an object from a string
    ///
    /// # Arguments:
    ///
    /// * `contents` - The string containing the object data
    /// * `format` - The source format, any of those listed in [`ACCEPTED_STR_FORMATS`](`SerdeAPI::ACCEPTED_STR_FORMATS`)
    ///
    fn from_str<S: AsRef<str>>(contents: S, format: &str, skip_init: bool) -> anyhow::Result<Self> {
        Ok(
            match format.trim_start_matches('.').to_lowercase().as_str() {
                #[cfg(feature = "yaml")]
                "yaml" | "yml" => Self::from_yaml(contents, skip_init)?,
                #[cfg(feature = "json")]
                "json" => Self::from_json(contents, skip_init)?,
                #[cfg(feature = "toml")]
                "toml" => Self::from_toml(contents, skip_init)?,
                _ => bail!(
                    "Unsupported format {format:?}, must be one of {:?}",
                    Self::ACCEPTED_STR_FORMATS
                ),
            },
        )
    }

    /// Write (serialize) an object to bincode-encoded bytes
    #[cfg(feature = "bincode")]
    fn to_bincode(&self) -> anyhow::Result<Vec<u8>> {
        Ok(bincode::serialize(&self)?)
    }

    /// Read (deserialize) an object from bincode-encoded bytes
    ///
    /// # Arguments
    ///
    /// * `encoded` - Encoded bytes to deserialize from
    ///
    #[cfg(feature = "bincode")]
    fn from_bincode(encoded: &[u8], skip_init: bool) -> anyhow::Result<Self> {
        let mut bincode_de: Self = bincode::deserialize(encoded)?;
        if !skip_init {
            bincode_de.init()?;
        }
        Ok(bincode_de)
    }

    /// Write (serialize) an object to a JSON string
    #[cfg(feature = "json")]
    fn to_json(&self) -> anyhow::Result<String> {
        Ok(serde_json::to_string(&self)?)
    }

    /// Read (deserialize) an object from a JSON string
    ///
    /// # Arguments
    ///
    /// * `json_str` - JSON-formatted string to deserialize from
    ///
    #[cfg(feature = "json")]
    fn from_json<S: AsRef<str>>(json_str: S, skip_init: bool) -> anyhow::Result<Self> {
        let mut json_de: Self = serde_json::from_str(json_str.as_ref())?;
        if !skip_init {
            json_de.init()?;
        }
        Ok(json_de)
    }

<<<<<<< HEAD
    /// Write (serialize) an object to a YAML string
    fn to_yaml(&self) -> anyhow::Result<String> {
        serde_yaml::to_string(&self).with_context(|| anyhow!(format_dbg!()))
=======
    /// Write (serialize) an object to a TOML string
    #[cfg(feature = "toml")]
    fn to_toml(&self) -> anyhow::Result<String> {
        Ok(toml::to_string(&self)?)
>>>>>>> 5dbf7f3a
    }

    /// Read (deserialize) an object from a TOML string
    ///
    /// # Arguments
    ///
    /// * `toml_str` - TOML-formatted string to deserialize from
    ///
    #[cfg(feature = "toml")]
    fn from_toml<S: AsRef<str>>(toml_str: S, skip_init: bool) -> anyhow::Result<Self> {
        let mut toml_de: Self = toml::from_str(toml_str.as_ref())?;
        if !skip_init {
            toml_de.init()?;
        }
        Ok(toml_de)
    }

    /// Write (serialize) an object to a YAML string
    #[cfg(feature = "yaml")]
    fn to_yaml(&self) -> anyhow::Result<String> {
        Ok(serde_yaml::to_string(&self)?)
    }

    /// Read (deserialize) an object from a YAML string
    ///
    /// # Arguments
    ///
    /// * `yaml_str` - YAML-formatted string to deserialize from
    ///
    #[cfg(feature = "yaml")]
    fn from_yaml<S: AsRef<str>>(yaml_str: S, skip_init: bool) -> anyhow::Result<Self> {
        let mut yaml_de: Self = serde_yaml::from_str(yaml_str.as_ref())?;
        if !skip_init {
            yaml_de.init()?;
        }
        Ok(yaml_de)
    }
}

impl<T: SerdeAPI> SerdeAPI for Vec<T> {}
impl<T: Init> Init for Vec<T> {
    fn init(&mut self) -> anyhow::Result<()> {
        for val in self {
            val.init()?
        }
        Ok(())
    }
}

pub trait Diff {
    /// Returns vec of length `self.len() - 1` where each element in the returned vec at index i is
    /// `self[i + 1] - self[i]`
    fn diff(&self) -> Vec<f64>;
}

impl Diff for Vec<f64> {
    fn diff(&self) -> Vec<f64> {
        self.windows(2)
            .map(|vs| {
                let [x, y] = vs else { unreachable!() };
                y - x
            })
            .collect()
    }
}

/// Provides method that saves `self.state` to `self.history` and propagates to any fields with
/// `state`
pub trait SaveState {
    /// Saves `self.state` to `self.history` and propagates to any fields with `state`
    fn save_state(&mut self) {}
}

/// Provides methods for getting and setting the save interval
pub trait SaveInterval {
    /// Recursively sets save interval
    /// # Arguments
    /// - `save_interval`: time step interval at which to save `self.state` to `self.history`
    fn set_save_interval(&mut self, save_interval: Option<usize>) -> anyhow::Result<()>;
    /// Returns save interval for `self` but does not guarantee recursive consistency in nested
    /// objects
    fn save_interval(&self) -> anyhow::Result<Option<usize>>;
}

/// Trait that provides method for incrementing `i` field of this and all contained structs,
/// recursively
pub trait Step {
    /// Increments `i` field of this and all contained structs, recursively
    fn step(&mut self) {}
}

/// Provides method for checking if struct is default
pub trait EqDefault: std::default::Default + PartialEq {
    /// If `self` is default, returns true
    fn eq_default(&self) -> bool {
        *self == Self::default()
    }
}

impl<T: Default + PartialEq> EqDefault for T {}

/// Trait for setting cumulative values based on rate values
pub trait SetCumulative {
    /// Sets cumulative values based on rate values
    fn set_cumulative(&mut self, dt: si::Time);
    /// Sets any cumulative values that won't be handled by the macro
    #[allow(unused_variables)]
    fn set_custom_cumu_vals(&mut self, dt: si::Time) {}
}

#[cfg(test)]
mod tests {
    use super::*;

    #[test]
    fn test_linspace() {
        assert_eq!(Vec::linspace(0., 2., 3), vec![0., 1., 2.]);
    }

    #[test]
    fn test_max_for_vec_f64() {
        assert_eq!(Vec::linspace(-10., 12., 5).max().unwrap(), 12.);
    }
    #[test]
    fn test_min_for_vec_f64() {
        assert_eq!(Vec::linspace(-10., 12., 5).min().unwrap(), -10.);
    }

    #[test]
    fn test_diff() {
        let diff = Vec::linspace(0., 2., 3).diff();
        let ref_diff = vec![1., 1.];
        assert_eq!(diff, ref_diff);
    }
}<|MERGE_RESOLUTION|>--- conflicted
+++ resolved
@@ -322,16 +322,10 @@
         Ok(json_de)
     }
 
-<<<<<<< HEAD
-    /// Write (serialize) an object to a YAML string
-    fn to_yaml(&self) -> anyhow::Result<String> {
-        serde_yaml::to_string(&self).with_context(|| anyhow!(format_dbg!()))
-=======
     /// Write (serialize) an object to a TOML string
     #[cfg(feature = "toml")]
     fn to_toml(&self) -> anyhow::Result<String> {
         Ok(toml::to_string(&self)?)
->>>>>>> 5dbf7f3a
     }
 
     /// Read (deserialize) an object from a TOML string
