--- conflicted
+++ resolved
@@ -146,123 +146,6 @@
 
 impl SerdeAPI for Extrapolate {}
 impl Init for Extrapolate {}
-
-/// interpolation algorithm from <http://www.cplusplus.com/forum/general/216928/>
-/// # Arguments:
-/// x : value at which to interpolate
-<<<<<<< HEAD
-// pub fn interp1d(
-//     x: &f64,
-//     x_data: &[f64],
-//     y_data: &[f64],
-//     extrapolate: Extrapolate,
-// ) -> anyhow::Result<f64> {
-//     let y_first = y_data
-//         .first()
-//         .with_context(|| anyhow!("Unable to extract first element"))?;
-//     if y_data.iter().all(|y| y == y_first) {
-//         // return first if all data is equal to first
-//         Ok(*y_first)
-//     } else {
-//         let x_mean = x_data.iter().sum::<f64>() / x_data.len() as f64;
-//         if x_data.iter().all(|&x| x == x_mean) {
-//             bail!("Cannot interpolate as all values are equal");
-//         }
-//         let size = x_data.len();
-
-//         let mut i = 0;
-//         if x >= &x_data[size - 2] {
-//             i = size - 2;
-//         } else {
-//             while i < x_data.len() - 2 && x > &x_data[i + 1] {
-//                 i += 1;
-//             }
-//         }
-//         let xl = &x_data[i];
-//         let mut yl = &y_data[i];
-//         let xr = &x_data[i + 1];
-//         let mut yr = &y_data[i + 1];
-//         match extrapolate {
-//             Extrapolate::No => {
-//                 if x < xl {
-//                     yr = yl;
-//                 }
-//                 if x > xr {
-//                     yl = yr;
-//                 }
-//             }
-//             Extrapolate::Error => {
-//                 if x < xl || x > xr {
-//                     bail!(
-//                         "{}\nAttempted extrapolation\n`x_data` first and last: ({}, {})\n`x` input: {}",
-//                         format_dbg!(),
-//                         xl,
-//                         xr,
-//                         x
-//                     );
-//                 }
-//             }
-//             _ => {}
-//         }
-//         let dydx = (yr - yl) / (xr - xl);
-//         Ok(yl + dydx * (x - xl))
-//     }
-// }
-=======
-pub fn interp1d(
-    x: &f64,
-    x_data: &[f64],
-    y_data: &[f64],
-    extrapolate: Extrapolate,
-) -> anyhow::Result<f64> {
-    let y_first = y_data
-        .first()
-        .with_context(|| anyhow!("Unable to extract first element"))?;
-    if y_data.iter().all(|y| y == y_first) {
-        // return first if all data is equal to first
-        Ok(*y_first)
-    } else {
-        let size = x_data.len();
-
-        let mut i = 0;
-        if x >= &x_data[size - 2] {
-            i = size - 2;
-        } else {
-            while i < x_data.len() - 2 && x > &x_data[i + 1] {
-                i += 1;
-            }
-        }
-        let xl = &x_data[i];
-        let mut yl = &y_data[i];
-        let xr = &x_data[i + 1];
-        let mut yr = &y_data[i + 1];
-        match extrapolate {
-            Extrapolate::No => {
-                if x < xl {
-                    yr = yl;
-                }
-                if x > xr {
-                    yl = yr;
-                }
-            }
-            Extrapolate::Error => {
-                if x < xl || x > xr {
-                    bail!(
-                        "{}\nAttempted extrapolation\n`x_data` first and last: ({}, {})\n`x` input: {}",
-                        format_dbg!(),
-                        xl,
-                        xr,
-                        x
-                    );
-                }
-            }
-            _ => {}
-        }
-        let dydx = (yr - yl) / (xr - xl);
-        Ok(yl + dydx * (x - xl))
-    }
-}
->>>>>>> 971fe89b
 
 /// Returns absolute value of `x_val`
 pub fn abs_checked_x_val(x_val: f64, x_data: &[f64]) -> anyhow::Result<f64> {
@@ -553,155 +436,6 @@
         };
     }
 
-<<<<<<< HEAD
-    // // interp1d
-    // #[test]
-    // fn test_interp1d_above_value_upper() {
-    //     assert_eq!(
-    //         interp1d(&2.0, &[0.0, 1.0], &[0.0, 1.0], Extrapolate::Yes).unwrap(),
-    //         2.0
-    //     );
-    //     assert_eq!(
-    //         interp1d(&2.0, &[0.0, 1.0], &[0.0, 1.0], Extrapolate::No).unwrap(),
-    //         1.0
-    //     );
-    // }
-
-    // #[test]
-    // fn test_interp1d_exact_value_upper() {
-    //     assert_eq!(
-    //         interp1d(&1.0, &[0.0, 1.0], &[0.0, 1.0], Extrapolate::Yes).unwrap(),
-    //         1.0
-    //     );
-    //     assert_eq!(
-    //         interp1d(&1.0, &[0.0, 1.0], &[0.0, 1.0], Extrapolate::No).unwrap(),
-    //         1.0
-    //     );
-    // }
-
-    // #[test]
-    // fn test_interp1d_exact_value_lower() {
-    //     assert_eq!(
-    //         interp1d(&0.0, &[0.0, 1.0], &[0.0, 1.0], Extrapolate::Yes).unwrap(),
-    //         0.0
-    //     );
-    //     assert_eq!(
-    //         interp1d(&0.0, &[0.0, 1.0], &[0.0, 1.0], Extrapolate::No).unwrap(),
-    //         0.0
-    //     );
-    // }
-    // #[test]
-    // fn test_interp1d_below_value_lower() {
-    //     assert_eq!(
-    //         interp1d(&-1.0, &[0.0, 1.0], &[0.0, 1.0], Extrapolate::Yes).unwrap(),
-    //         -1.0
-    //     );
-    //     assert_eq!(
-    //         interp1d(&-1.0, &[0.0, 1.0], &[0.0, 1.0], Extrapolate::No).unwrap(),
-    //         0.0
-    //     );
-    // }
-    // #[test]
-    // fn test_interp1d_inside_range() {
-    //     assert_eq!(
-    //         interp1d(&0.5, &[0.0, 1.0], &[0.0, 1.0], Extrapolate::Yes).unwrap(),
-    //         0.5
-    //     );
-    //     assert_eq!(
-    //         interp1d(&0.5, &[0.0, 1.0], &[0.0, 1.0], Extrapolate::No).unwrap(),
-    //         0.5
-    //     );
-    // }
-
-    // #[test]
-    // fn test_interp1d_with_duplicate_y_data() {
-    //     assert_eq!(
-    //         interp1d(&0.5, &[0.0, 1.0], &[1.0, 1.0], Extrapolate::Yes).unwrap(),
-    //         1.0
-    //     );
-    //     assert_eq!(
-    //         interp1d(&0.5, &[0.0, 1.0], &[1.0, 1.0], Extrapolate::No).unwrap(),
-    //         1.0
-    //     );
-    // }
-
-    // #[test]
-    // fn test_interp1d_with_duplicate_x_data() {
-    //     assert!(interp1d(&0.5, &[0.0, 0.0], &[0.0, 1.0], Extrapolate::Yes).is_err());
-    // }
-=======
-    // interp1d
-    #[test]
-    fn test_interp1d_above_value_upper() {
-        assert_eq!(
-            interp1d(&2.0, &[0.0, 1.0], &[0.0, 1.0], Extrapolate::Yes).unwrap(),
-            2.0
-        );
-        assert_eq!(
-            interp1d(&2.0, &[0.0, 1.0], &[0.0, 1.0], Extrapolate::No).unwrap(),
-            1.0
-        );
-    }
-
-    #[test]
-    fn test_interp1d_exact_value_upper() {
-        assert_eq!(
-            interp1d(&1.0, &[0.0, 1.0], &[0.0, 1.0], Extrapolate::Yes).unwrap(),
-            1.0
-        );
-        assert_eq!(
-            interp1d(&1.0, &[0.0, 1.0], &[0.0, 1.0], Extrapolate::No).unwrap(),
-            1.0
-        );
-    }
-
-    #[test]
-    fn test_interp1d_exact_value_lower() {
-        assert_eq!(
-            interp1d(&0.0, &[0.0, 1.0], &[0.0, 1.0], Extrapolate::Yes).unwrap(),
-            0.0
-        );
-        assert_eq!(
-            interp1d(&0.0, &[0.0, 1.0], &[0.0, 1.0], Extrapolate::No).unwrap(),
-            0.0
-        );
-    }
-    #[test]
-    fn test_interp1d_below_value_lower() {
-        assert_eq!(
-            interp1d(&-1.0, &[0.0, 1.0], &[0.0, 1.0], Extrapolate::Yes).unwrap(),
-            -1.0
-        );
-        assert_eq!(
-            interp1d(&-1.0, &[0.0, 1.0], &[0.0, 1.0], Extrapolate::No).unwrap(),
-            0.0
-        );
-    }
-    #[test]
-    fn test_interp1d_inside_range() {
-        assert_eq!(
-            interp1d(&0.5, &[0.0, 1.0], &[0.0, 1.0], Extrapolate::Yes).unwrap(),
-            0.5
-        );
-        assert_eq!(
-            interp1d(&0.5, &[0.0, 1.0], &[0.0, 1.0], Extrapolate::No).unwrap(),
-            0.5
-        );
-    }
-
-    #[test]
-    fn test_interp1d_with_duplicate_y_data() {
-        assert_eq!(
-            interp1d(&0.5, &[0.0, 1.0], &[1.0, 1.0], Extrapolate::Yes).unwrap(),
-            1.0
-        );
-        assert_eq!(
-            interp1d(&0.5, &[0.0, 1.0], &[1.0, 1.0], Extrapolate::No).unwrap(),
-            1.0
-        );
-    }
->>>>>>> 971fe89b
-
     #[test]
     fn test_linspace() {
         assert_eq!(Vec::linspace(0.0, 1.0, 3), vec![0.0, 0.5, 1.0]);
