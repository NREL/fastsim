--- conflicted
+++ resolved
@@ -374,11 +374,7 @@
 #[cfg(test)]
 mod tests {
     use super::*;
-<<<<<<< HEAD
     use crate::vehicle::vehicle_model::tests::*;
-=======
-    use crate::vehicle::vehicle::tests::*;
->>>>>>> 5dbf7f3a
 
     #[test]
     #[cfg(feature = "resources")]
