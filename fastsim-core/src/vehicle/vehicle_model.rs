--- conflicted
+++ resolved
@@ -289,16 +289,12 @@
                         // assumes 1 s time step
                         pwr_out_max_init: f2veh.fc_max_kw * uc::KW / f2veh.fc_sec_to_peak_pwr,
                         pwr_ramp_lag: f2veh.fc_sec_to_peak_pwr * uc::S,
-<<<<<<< HEAD
-                        eff_interp_fwd: InterpolatorWrapper(Interpolator::Interp1D(Interp1D::new(
-=======
-                        eff_interp: Interpolator::Interp1D(Interp1D::new(
->>>>>>> 971fe89b
+                        eff_interp_from_pwr_out: Interp1D::new(
                             f2veh.fc_pwr_out_perc.to_vec(),
                             f2veh.fc_eff_map.to_vec(),
                             Strategy::LeftNearest,
                             Extrapolate::Error,
-                        )?),
+                        )?,
                         pwr_idle_fuel: f2veh.aux_kw
                             / f2veh
                                 .fc_eff_map
@@ -342,16 +338,12 @@
                         // assumes 1 s time step
                         pwr_out_max_init: f2veh.fc_max_kw * uc::KW / f2veh.fc_sec_to_peak_pwr,
                         pwr_ramp_lag: f2veh.fc_sec_to_peak_pwr * uc::S,
-<<<<<<< HEAD
-                        eff_interp_fwd: InterpolatorWrapper(Interpolator::Interp1D(Interp1D::new(
-=======
-                        eff_interp: Interpolator::Interp1D(Interp1D::new(
->>>>>>> 971fe89b
+                        eff_interp_from_pwr_out: Interpolator::Interp1D(Interp1D::new(
                             f2veh.fc_pwr_out_perc.to_vec(),
                             f2veh.fc_eff_map.to_vec(),
                             Strategy::LeftNearest,
                             Extrapolate::Error,
-                        )?),
+                        )?,
                         pwr_idle_fuel: f2veh.aux_kw
                             / f2veh
                                 .fc_eff_map
@@ -361,6 +353,7 @@
                             * uc::KW,
                         save_interval: Some(1),
                         history: Default::default(),
+                        _phantom: PhantomData,
                     };
                     fc.init()?;
                     fc.set_mass(None, MassSideEffect::None)
@@ -644,11 +637,7 @@
             fc_eff_array: Default::default(),
             fc_eff_map: self
                 .fc()
-<<<<<<< HEAD
-                .map(|fc| match &fc.eff_interp_fwd.0 {
-=======
-                .map(|fc| match &fc.eff_interp {
->>>>>>> 971fe89b
+                .map(|fc| match &fc.eff_interp_fwd {
                     utils::interp::Interpolator::Interp1D(interp) => Ok(interp.f_x.clone().into()),
                     _ => bail!(
                         "{}\nOnly 1-D interpolators can be converted to FASTSim 2",
@@ -676,11 +665,7 @@
             fc_perc_out_array: Default::default(),
             fc_pwr_out_perc: self
                 .fc()
-<<<<<<< HEAD
-                .map(|fc| match &fc.eff_interp_fwd.0 {
-=======
-                .map(|fc| match &fc.eff_interp {
->>>>>>> 971fe89b
+                .map(|fc| match &fc.eff_interp_fwd {
                     utils::interp::Interpolator::Interp1D(interp) => Ok(interp.x.clone().into()),
                     _ => bail!(
                         "{}\nOnly 1-D interpolators can be converted to FASTSim 2",
