--- conflicted
+++ resolved
@@ -7,35 +7,6 @@
 const TOL: f64 = 1e-3;
 
 #[fastsim_api(
-<<<<<<< HEAD
-=======
-   #[allow(clippy::too_many_arguments)]
-    #[new]
-    fn __new__(
-        pwr_out_max_watts: f64,
-        energy_capacity_joules: f64,
-        min_soc: f64,
-        max_soc: f64,
-        initial_soc: f64,
-        initial_temperature_celcius: f64,
-        soc_hi_ramp_start: Option<f64>,
-        soc_lo_ramp_start: Option<f64>,
-        save_interval: Option<usize>,
-    ) -> anyhow::Result<Self> {
-        Self::new(
-            pwr_out_max_watts,
-            energy_capacity_joules,
-            min_soc,
-            max_soc,
-            initial_soc,
-            initial_temperature_celcius,
-            soc_hi_ramp_start,
-            soc_lo_ramp_start,
-            save_interval,
-        )
-    }
->>>>>>> 4277e184
-
     /// pyo3 getter for soc_lo_ramp_start
     #[getter]
     pub fn get_soc_lo_ramp_start(&self) -> PyResult<f64> {
