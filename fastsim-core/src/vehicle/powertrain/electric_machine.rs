//! Module for electric machine (i.e. bidirectional electromechanical device), generator, or motor

use utils::interp::InterpolatorWrapper;

use super::*;

#[allow(unused_imports)]
#[cfg(feature = "pyo3")]
use crate::pyo3::*;
use crate::utils::abs_checked_x_val;

#[fastsim_api(
    // #[new]
    // fn __new__(
    //     pwr_out_frac_interp: Vec<f64>,
    //     eff_interp: Vec<f64>,
    //     pwr_out_max_watts: f64,
    //     save_interval: Option<usize>,
    // ) -> anyhow::Result<Self> {
    //     Self::new(
    //         pwr_out_frac_interp,
    //         eff_interp,
    //         pwr_out_max_watts,
    //         save_interval,
    //     )
    // }

    // #[setter]
    // pub fn set_eff_interp(&mut self, new_value: Vec<f64>) -> anyhow::Result<()> {
    //     self.eff_interp = new_value;
    //     self.set_pwr_in_frac_interp()
    // }

    // #[getter("eff_max")]
    // fn get_eff_max_py(&self) -> f64 {
    //     self.get_eff_max()
    // }

    // #[setter("__eff_max")]
    // fn set_eff_max_py(&mut self, eff_max: f64) -> PyResult<()> {
    //     self.set_eff_max(eff_max).map_err(PyValueError::new_err)
    // }

    // #[getter("eff_min")]
    // fn get_eff_min_py(&self) -> f64 {
    //     self.get_eff_min()
    // }

    // #[getter("eff_range")]
    // fn get_eff_range_py(&self) -> f64 {
    //     self.get_eff_range()
    // }

    // #[setter("__eff_range")]
    // fn set_eff_range_py(&mut self, eff_range: f64) -> PyResult<()> {
    //     self.set_eff_range(eff_range).map_err(PyValueError::new_err)
    // }
)]
#[derive(Deserialize, Serialize, Debug, Clone, PartialEq, HistoryMethods)]
/// Struct for modeling electric machines.  This lumps performance and efficiency of motor and power
/// electronics.
pub struct ElectricMachine {
    /// Shaft output power fraction array at which efficiencies are evaluated.
    /// This can range from 0 to 1 or -1 to 1, dependending on whether the efficiency is
    /// directionally symmetrical.
    // /// this is x-data that will how be in eff_interp_fwd
    // pub pwr_out_frac_interp: Vec<f64>,
    #[api(skip_set)]
    /// Efficiency array corresponding to [Self::pwr_out_frac_interp] and [Self::pwr_in_frac_interp]
    /// eff_interp_fwd and eff_interp_bwd have the same f_x but different x
    pub eff_interp_fwd: utils::interp::InterpolatorWrapper,
    #[serde(skip)]
    #[api(skip_set)]
    // if it is not provided, needs to be set during init, can figure out what to do
    // for that by looking at how pwr_in_frac_interp is initialized
    pub eff_interp_bwd: Option<utils::interp::InterpolatorWrapper>,
    /// Electrical input power fraction array at which efficiencies are evaluated.
    /// Calculated during runtime if not provided.
    #[serde(skip)]
    #[api(skip_set)]
    // /// this will disappear and instead be in eff_interp_bwd
    // pub pwr_in_frac_interp: Vec<f64>,
    /// ElectricMachine maximum output power \[W\]
    #[serde(rename = "pwr_out_max_watts")]
    pub pwr_out_max: si::Power,
    /// ElectricMachine specific power
    // TODO: fix `extract_type_from_option` to allow for not having this line
    #[api(skip_get, skip_set)]
    pub specific_pwr: Option<si::SpecificPower>,
    /// ElectricMachine mass
    // TODO: fix `extract_type_from_option` to allow for not having this line
    #[api(skip_get, skip_set)]
    pub(in super::super) mass: Option<si::Mass>,
    /// Time step interval between saves. 1 is a good option. If None, no saving occurs.
    #[serde(skip_serializing_if = "Option::is_none")]
    pub save_interval: Option<usize>,
    /// struct for tracking current state
    #[serde(default)]
    #[serde(skip_serializing_if = "EqDefault::eq_default")]
    pub state: ElectricMachineState,
    /// Custom vector of [Self::state]
    #[serde(default)]
    #[serde(skip_serializing_if = "ElectricMachineStateHistoryVec::is_empty")]
    pub history: ElectricMachineStateHistoryVec,
}

impl ElectricMachine {
    /// Returns maximum possible positive and negative propulsion-related powers
    /// this component/system can produce, accounting for any aux-related power
    /// required.
    /// # Arguments
    /// - `pwr_in_fwd_max`: positive-propulsion-related power available to this
    ///    component. Positive values indicate that the upstream component can supply
    ///    positive tractive power.
    /// - `pwr_in_bwd_max`: negative-propulsion-related power available to this
    ///     component. Zero means no power can be sent to upstream compnents and positive
    ///     values indicate upstream components can absorb energy.
    /// - `pwr_aux`: aux-related power required from this component
    /// - `dt`: time step size
    pub fn set_cur_pwr_prop_out_max(
        &mut self,
        pwr_in_fwd_max: si::Power,
        pwr_in_bwd_max: si::Power,
        _dt: si::Time,
    ) -> anyhow::Result<()> {
        ensure!(
            pwr_in_fwd_max >= uc::W * 0.,
            "`{}` ({} W) must be greater than or equal to zero for `{}`",
            stringify!(pwr_in_fwd_max),
            pwr_in_fwd_max.get::<si::watt>().format_eng(None),
            stringify!(ElectricMachine::get_cur_pwr_tract_out_max)
        );
        ensure!(
            pwr_in_bwd_max >= uc::W * 0.,
            "`{}` ({} W) must be greater than or equal to zero for `{}`",
            stringify!(pwr_in_bwd_max),
            pwr_in_bwd_max.get::<si::watt>().format_eng(None),
            stringify!(ElectricMachine::get_cur_pwr_tract_out_max)
        );

        // is this necessary since this same code is also in init()?
        if let None = self.eff_interp_bwd {
            // sets eff_interp_bwd to eff_interp_fwd, but changes the x-value.
            // TODO: do the extrapolate and strategy fields also need to be changed?
            let mut eff_interp_bwd = self.eff_interp_fwd.0;
            eff_interp_bwd.set_x(
                self.eff_interp_fwd
                    .0
                    .x()?
                    .iter()
                    .zip(self.eff_interp_fwd.0.f_x()?.iter())
                    .map(|(x, y)| x / y)
                    .collect(),
            );
            self.eff_interp_bwd = Some(InterpolatorWrapper(eff_interp_bwd));
            // self.set_pwr_in_frac_interp()
            //     .with_context(|| format_dbg!())?;
        }
<<<<<<< HEAD
        // should this use the forward or backwards intepolator? If it uses the forward interpolator,
        // the x-value will be wrong, but it uses 'pwr_in_fwd_max'
        let eff_pos = uc::R
            * self
                .eff_interp_bwd
                .ok_or(anyhow!(
                    "eff_interp_bwd is None, which should never be the case at this point."
                ))?
                .interpolate(&[abs_checked_x_val(
=======
        let eff_fwd = uc::R
            * interp1d(
                &abs_checked_x_val(
>>>>>>> 971fe89b
                    (pwr_in_fwd_max / self.pwr_out_max).get::<si::ratio>(),
                    &self
                        .eff_interp_bwd
                        .ok_or(anyhow!(
                            "eff_interp_bwd is None, which should never be the case at this point."
                        ))?
                        .0
                        .x()?,
                )?])
                .with_context(|| {
                    anyhow!(
                        "{}\n failed to calculate {}",
                        format_dbg!(),
                        stringify!(eff_pos)
                    )
                })?;
        // TODO: scrutinize this variable assignment
        let eff_neg = uc::R
            * self
                .eff_interp_bwd
                .ok_or(anyhow!(
                    "eff_interp_bwd is None, which should never be the case at this point."
                ))?
                .interpolate(&[abs_checked_x_val(
                    (pwr_in_bwd_max / self.pwr_out_max).get::<si::ratio>(),
                    &self
                        .eff_interp_bwd
                        .ok_or(anyhow!(
                            "eff_interp_bwd is None, which should never be the case at this point."
                        ))?
                        .0
                        .x()?,
                )?])
                .with_context(|| {
                    anyhow!(
                        "{}\n failed to calculate {}",
                        format_dbg!(),
                        stringify!(eff_neg)
                    )
                })?;

        // maximum power in forward direction is minimum of component `pwr_out_max` parameter or time-varying max
        // power based on what the ReversibleEnergyStorage can provide
        self.state.pwr_mech_fwd_out_max = self.pwr_out_max.min(pwr_in_fwd_max * eff_fwd);
        // maximum power in backward direction is minimum of component `pwr_out_max` parameter or time-varying max
        // power in bacward direction (i.e. regen) based on what the ReversibleEnergyStorage can provide
        self.state.pwr_mech_bwd_out_max = self.pwr_out_max.min(pwr_in_bwd_max / eff_neg);
        Ok(())
    }

    /// Solves for this powertrain system/component efficiency and sets/returns power input required.
    /// # Arguments
    /// - `pwr_out_req`: propulsion-related power output required
    /// - `dt`: time step size
    pub fn get_pwr_in_req(
        &mut self,
        pwr_out_req: si::Power,
        _dt: si::Time,
    ) -> anyhow::Result<si::Power> {
        //TODO: update this function to use `pwr_mech_regen_out_max`
        ensure!(
            pwr_out_req <= self.pwr_out_max,
            format!(
                "{}\nedrv required power ({:.6} MW) exceeds static max power ({:.6} MW)",
                format_dbg!(pwr_out_req.abs() <= self.pwr_out_max),
                pwr_out_req.get::<si::megawatt>(),
                self.pwr_out_max.get::<si::megawatt>()
            ),
        );

        self.state.pwr_out_req = pwr_out_req;

        self.state.eff = uc::R
            * self
                .eff_interp_fwd
                .interpolate(
                    &[{
                        let pwr = |pwr_uncorrected: f64| -> anyhow::Result<f64> {
                            Ok({
                                if self
                                    .eff_interp_fwd
                                    .0
                                    .x()?
                                    .first()
                                    .with_context(|| anyhow!(format_dbg!()))?
                                    >= &0.
                                {
                                    pwr_uncorrected.max(0.)
                                } else {
                                    pwr_uncorrected
                                }
                            })
                        };
                        pwr((pwr_out_req / self.pwr_out_max).get::<si::ratio>())?
                    }], // &self.eff_interp_fwd.0.x()?,
                        // &self.eff_interp_fwd,
                        // Extrapolate::Error,
                )
                .with_context(|| {
                    anyhow!(
                        "{}\n failed to calculate {}",
                        format_dbg!(),
                        stringify!(self.state.eff)
                    )
                })?;

        // `pwr_mech_prop_out` is `pwr_out_req` unless `pwr_out_req` is more negative than `pwr_mech_regen_max`,
        // in which case, excess is handled by `pwr_mech_dyn_brake`
        self.state.pwr_mech_prop_out = pwr_out_req.max(-self.state.pwr_mech_bwd_out_max);

        self.state.pwr_mech_dyn_brake = -(pwr_out_req - self.state.pwr_mech_prop_out);
        ensure!(
            self.state.pwr_mech_dyn_brake >= si::Power::ZERO,
            "Mech Dynamic Brake Power cannot be below 0.0"
        );

        // if pwr_out_req is negative, need to multiply by eff
        self.state.pwr_elec_prop_in = if pwr_out_req > si::Power::ZERO {
            self.state.pwr_mech_prop_out / self.state.eff
        } else {
            self.state.pwr_mech_prop_out * self.state.eff
        };

        self.state.pwr_elec_dyn_brake = self.state.pwr_mech_dyn_brake * self.state.eff;

        // loss does not account for dynamic braking
        self.state.pwr_loss = (self.state.pwr_mech_prop_out - self.state.pwr_elec_prop_in).abs();

        Ok(self.state.pwr_elec_prop_in)
    }

    // pub fn set_pwr_in_frac_interp(&mut self) -> anyhow::Result<()> {
    //     // make sure vector has been created
    //     self.eff_interp_bwd.0.set_x(
    //         self.eff_interp_fwd
    //             .0
    //             .x()?
    //             .iter()
    //             .zip(self.eff_interp_fwd.0.f_x()?.iter())
    //             .map(|(x, y)| x / y)
    //             .collect(),
    //     );
    //     Ok(())
    // }

    impl_get_set_eff_max_min!();
    impl_get_set_eff_range!();
}

impl SerdeAPI for ElectricMachine {}
impl Init for ElectricMachine {
    fn init(&mut self) -> anyhow::Result<()> {
        let _ = self.mass().with_context(|| anyhow!(format_dbg!()))?;
        let _ = check_interp_frac_data(&self.eff_interp_fwd.0.x()?, InterpRange::Either)
            .with_context(||
                "Invalid values for `ElectricMachine::pwr_out_frac_interp`; must range from [-1..1] or [0..1].")?;
        self.state.init().with_context(|| anyhow!(format_dbg!()))?;
        // TODO: make use of `use fastsim_2::params::{LARGE_BASELINE_EFF, LARGE_MOTOR_POWER_KW, SMALL_BASELINE_EFF,SMALL_MOTOR_POWER_KW};`
        // to set
        // if let None = self.pwr_out_frac_interp {
        //     self.pwr_out_frac_interp =
        // }
        // TODO: verify that `pwr_in_frac_interp` is set somewhere and if it is, maybe move it to here???
        if let None = self.eff_interp_bwd {
            // sets eff_interp_bwd to eff_interp_fwd, but changes the x-value.
            // TODO: do the extrapolate and strategy fields also need to be changed?
            let mut eff_interp_bwd = self.eff_interp_fwd.0;
            eff_interp_bwd.set_x(
                self.eff_interp_fwd
                    .0
                    .x()?
                    .iter()
                    .zip(self.eff_interp_fwd.0.f_x()?.iter())
                    .map(|(x, y)| x / y)
                    .collect(),
            );
            self.eff_interp_bwd = Some(InterpolatorWrapper(eff_interp_bwd));
            // self.set_pwr_in_frac_interp()
            //     .with_context(|| format_dbg!())?;
        }
        Ok(())
    }
}

impl SetCumulative for ElectricMachine {
    fn set_cumulative(&mut self, dt: si::Time) {
        self.state.set_cumulative(dt);
    }
}

impl Mass for ElectricMachine {
    fn mass(&self) -> anyhow::Result<Option<si::Mass>> {
        let derived_mass = self
            .derived_mass()
            .with_context(|| anyhow!(format_dbg!()))?;
        if let (Some(derived_mass), Some(set_mass)) = (derived_mass, self.mass) {
            ensure!(
                utils::almost_eq_uom(&set_mass, &derived_mass, None),
                format!(
                    "{}",
                    format_dbg!(utils::almost_eq_uom(&set_mass, &derived_mass, None)),
                )
            );
        }
        Ok(self.mass)
    }

    fn set_mass(
        &mut self,
        new_mass: Option<si::Mass>,
        side_effect: MassSideEffect,
    ) -> anyhow::Result<()> {
        let derived_mass = self
            .derived_mass()
            .with_context(|| anyhow!(format_dbg!()))?;
        if let (Some(derived_mass), Some(new_mass)) = (derived_mass, new_mass) {
            if derived_mass != new_mass {
                #[cfg(feature = "logging")]
                log::info!(
                    "Derived mass from `self.specific_pwr` and `self.pwr_out_max` does not match {}",
                    "provided mass. Updating based on `side_effect`"
                );
                match side_effect {
                    MassSideEffect::Extensive => {
                        self.pwr_out_max = self.specific_pwr.with_context(|| {
                            format!(
                                "{}\nExpected `self.specific_pwr` to be `Some`.",
                                format_dbg!()
                            )
                        })? * new_mass;
                    }
                    MassSideEffect::Intensive => {
                        self.specific_pwr = Some(self.pwr_out_max / new_mass);
                    }
                    MassSideEffect::None => {
                        self.specific_pwr = None;
                    }
                }
            }
        } else if new_mass.is_none() {
            #[cfg(feature = "logging")]
            log::debug!("Provided mass is None, setting `self.specific_pwr` to None");
            self.specific_pwr = None;
        }
        self.mass = new_mass;
        Ok(())
    }

    fn derived_mass(&self) -> anyhow::Result<Option<si::Mass>> {
        Ok(self
            .specific_pwr
            .map(|specific_pwr| self.pwr_out_max / specific_pwr))
    }

    fn expunge_mass_fields(&mut self) {
        self.specific_pwr = None;
        self.mass = None;
    }
}

#[derive(
    Clone, Copy, Debug, Default, Deserialize, Serialize, PartialEq, HistoryVec, SetCumulative,
)]
#[fastsim_api]
pub struct ElectricMachineState {
    /// time step index
    pub i: usize,
    /// Component efficiency based on current power demand.
    pub eff: si::Ratio,
    // Component limits
    /// Maximum possible positive traction power.
    pub pwr_mech_fwd_out_max: si::Power,
    /// Maximum possible regeneration power going to ReversibleEnergyStorage.
    pub pwr_mech_bwd_out_max: si::Power,
    /// max ramp-up rate
    pub pwr_rate_out_max: si::PowerRate,

    // Current values
    /// Raw power requirement from boundary conditions
    pub pwr_out_req: si::Power,
    /// Integral of [Self::pwr_out_req]
    pub energy_out_req: si::Energy,
    /// Electrical power to propulsion from ReversibleEnergyStorage and Generator.
    /// negative value indicates regenerative braking
    pub pwr_elec_prop_in: si::Power,
    /// Integral of [Self::pwr_elec_prop_in]
    pub energy_elec_prop_in: si::Energy,
    /// Mechanical power to propulsion, corrected by efficiency, from ReversibleEnergyStorage and Generator.
    /// Negative value indicates regenerative braking.
    pub pwr_mech_prop_out: si::Power,
    /// Integral of [Self::pwr_mech_prop_out]
    pub energy_mech_prop_out: si::Energy,
    /// Mechanical power from dynamic braking.  Positive value indicates braking; this should be zero otherwise.
    pub pwr_mech_dyn_brake: si::Power,
    /// Integral of [Self::pwr_mech_dyn_brake]
    pub energy_mech_dyn_brake: si::Energy,
    /// Electrical power from dynamic braking, dissipated as heat.
    pub pwr_elec_dyn_brake: si::Power,
    /// Integral of [Self::pwr_elec_dyn_brake]
    pub energy_elec_dyn_brake: si::Energy,
    /// Power lost in regeneratively converting mechanical power to power that can be absorbed by the battery.
    pub pwr_loss: si::Power,
    /// Integral of [Self::pwr_loss]
    pub energy_loss: si::Energy,
}

impl Init for ElectricMachineState {}
impl SerdeAPI for ElectricMachineState {}<|MERGE_RESOLUTION|>--- conflicted
+++ resolved
@@ -156,9 +156,9 @@
             // self.set_pwr_in_frac_interp()
             //     .with_context(|| format_dbg!())?;
         }
-<<<<<<< HEAD
         // should this use the forward or backwards intepolator? If it uses the forward interpolator,
         // the x-value will be wrong, but it uses 'pwr_in_fwd_max'
+        // TODO: make sure `fwd` and `bwd` are clearly documented somewhere
         let eff_pos = uc::R
             * self
                 .eff_interp_bwd
@@ -166,11 +166,6 @@
                     "eff_interp_bwd is None, which should never be the case at this point."
                 ))?
                 .interpolate(&[abs_checked_x_val(
-=======
-        let eff_fwd = uc::R
-            * interp1d(
-                &abs_checked_x_val(
->>>>>>> 971fe89b
                     (pwr_in_fwd_max / self.pwr_out_max).get::<si::ratio>(),
                     &self
                         .eff_interp_bwd
