use super::*;

// TODO: think about how to incorporate life modeling for Fuel Cells and other tech

#[fastsim_api(
    // // optional, custom, struct-specific pymethods
    // #[getter("eff_max")]
    // fn get_eff_max_py(&self) -> f64 {
    //     self.get_eff_max()
    // }

    // #[setter("__eff_max")]
    // fn set_eff_max_py(&mut self, eff_max: f64) -> PyResult<()> {
    //     self.set_eff_max(eff_max).map_err(PyValueError::new_err)
    // }

    // #[getter("eff_min")]
    // fn get_eff_min_py(&self) -> f64 {
    //     self.get_eff_min()
    // }

    // #[getter("eff_range")]
    // fn get_eff_range_py(&self) -> f64 {
    //     self.get_eff_range()
    // }

    // #[setter("__eff_range")]
    // fn set_eff_range_py(&mut self, eff_range: f64) -> PyResult<()> {
    //     self.set_eff_range(eff_range).map_err(PyValueError::new_err)
    // }

    // TODO: handle `side_effects` and uncomment
    // #[setter("__mass_kg")]
    // fn set_mass_py(&mut self, mass_kg: Option<f64>) -> anyhow::Result<()> {
    //     self.set_mass(mass_kg.map(|m| m * uc::KG))?;
    //     Ok(())
    // }

    #[getter("mass_kg")]
    fn get_mass_py(&self) -> PyResult<Option<f64>> {
        Ok(self.mass()?.map(|m| m.get::<si::kilogram>()))
    }

    #[getter]
    fn get_specific_pwr_kw_per_kg(&self) -> Option<f64> {
        self.specific_pwr.map(|x| x.get::<si::kilowatt_per_kilogram>())
    }
)]
#[derive(Deserialize, Serialize, Debug, Clone, PartialEq, HistoryMethods)]
/// Struct for modeling Fuel Converter (e.g. engine, fuel cell.)
pub struct FuelConverter {
    /// FuelConverter mass
    #[serde(default)]
    #[api(skip_get, skip_set)]
    pub(in super::super) mass: Option<si::Mass>,
    /// FuelConverter specific power
    #[api(skip_get, skip_set)]
    pub(in super::super) specific_pwr: Option<si::SpecificPower>,
    #[serde(rename = "pwr_out_max_watts")]
    /// max rated brake output power
    pub pwr_out_max: si::Power,
    /// starting/baseline transient power limit
    #[serde(default)]
    pub pwr_out_max_init: si::Power,
    // TODO: consider a ramp down rate, which may be needed for fuel cells
    #[serde(rename = "pwr_ramp_lag_seconds")]
    /// lag time for ramp up
    pub pwr_ramp_lag: si::Time,
<<<<<<< HEAD
    /// forward efficiency interpolation
    pub eff_interp_fwd: utils::interp::InterpolatorWrapper,
=======
    #[api(skip_get, skip_set)]
    /// interpolator for calculating [Self] efficiency as a function of output power
    pub eff_interp: utils::interp::Interpolator,
>>>>>>> 971fe89b
    /// idle fuel power to overcome internal friction (not including aux load) \[W\]
    #[serde(rename = "pwr_idle_fuel_watts")]
    pub pwr_idle_fuel: si::Power,
    /// time step interval between saves. 1 is a good option. If None, no saving occurs.
    #[serde(skip_serializing_if = "Option::is_none")]
    pub save_interval: Option<usize>,
    /// struct for tracking current state
    #[serde(default)]
    #[serde(skip_serializing_if = "EqDefault::eq_default")]
    pub state: FuelConverterState,
    /// Custom vector of [Self::state]
    #[serde(default)]
    #[serde(skip_serializing_if = "FuelConverterStateHistoryVec::is_empty")]
    pub history: FuelConverterStateHistoryVec, // TODO: spec out fuel tank size and track kg of fuel
    #[serde(skip)]
    // phantom private field to prevent direct instantiation in other modules
    pub(in super::super) _phantom: PhantomData<()>,
}

impl SetCumulative for FuelConverter {
    fn set_cumulative(&mut self, dt: si::Time) {
        self.state.set_cumulative(dt);
    }
}

impl SerdeAPI for FuelConverter {}
impl Init for FuelConverter {
    fn init(&mut self) -> anyhow::Result<()> {
        let _ = self.mass().with_context(|| anyhow!(format_dbg!()))?;
        self.state.init().with_context(|| anyhow!(format_dbg!()))?;
        Ok(())
    }
}

impl Mass for FuelConverter {
    fn mass(&self) -> anyhow::Result<Option<si::Mass>> {
        let derived_mass = self
            .derived_mass()
            .with_context(|| anyhow!(format_dbg!()))?;
        if let (Some(derived_mass), Some(set_mass)) = (derived_mass, self.mass) {
            ensure!(
                utils::almost_eq_uom(&set_mass, &derived_mass, None),
                format!(
                    "{}",
                    format_dbg!(utils::almost_eq_uom(&set_mass, &derived_mass, None)),
                )
            );
        }
        Ok(self.mass)
    }

    fn set_mass(
        &mut self,
        new_mass: Option<si::Mass>,
        side_effect: MassSideEffect,
    ) -> anyhow::Result<()> {
        let derived_mass = self
            .derived_mass()
            .with_context(|| anyhow!(format_dbg!()))?;
        if let (Some(derived_mass), Some(new_mass)) = (derived_mass, new_mass) {
            if derived_mass != new_mass {
                #[cfg(feature = "logging")]
                log::info!(
                    "Derived mass from `self.specific_pwr` and `self.pwr_out_max` does not match {}",
                    "provided mass. Updating based on `side_effect`"
                );
                match side_effect {
                    MassSideEffect::Extensive => {
                        self.pwr_out_max = self.specific_pwr.ok_or_else(|| {
                            anyhow!(
                                "{}\nExpected `self.specific_pwr` to be `Some`.",
                                format_dbg!()
                            )
                        })? * new_mass;
                    }
                    MassSideEffect::Intensive => {
                        self.specific_pwr = Some(self.pwr_out_max / new_mass);
                    }
                    MassSideEffect::None => {
                        self.specific_pwr = None;
                    }
                }
            }
        } else if new_mass.is_none() {
            #[cfg(feature = "logging")]
            log::debug!("Provided mass is None, setting `self.specific_pwr` to None");
            self.specific_pwr = None;
        }
        self.mass = new_mass;
        Ok(())
    }

    fn derived_mass(&self) -> anyhow::Result<Option<si::Mass>> {
        Ok(self
            .specific_pwr
            .map(|specific_pwr| self.pwr_out_max / specific_pwr))
    }

    fn expunge_mass_fields(&mut self) {
        self.mass = None;
        self.specific_pwr = None;
    }
}

impl SaveInterval for FuelConverter {
    fn save_interval(&self) -> anyhow::Result<Option<usize>> {
        Ok(self.save_interval)
    }
    fn set_save_interval(&mut self, save_interval: Option<usize>) -> anyhow::Result<()> {
        self.save_interval = save_interval;
        Ok(())
    }
}

// non-py methods

impl FuelConverter {
    /// Sets maximum possible traction-related power [FuelConverter]
    /// can produce, accounting for any aux-related power required.
    /// # Arguments
    /// - `pwr_aux`: aux-related power required from this component
    /// - `dt`: time step size
    pub fn set_cur_pwr_tract_out_max(
        &mut self,
        pwr_aux: si::Power,
        dt: si::Time,
    ) -> anyhow::Result<()> {
        if self.pwr_out_max_init == si::Power::ZERO {
            // TODO: think about how to initialize power
            self.pwr_out_max_init = self.pwr_out_max / 10.
        };
        self.state.pwr_aux = pwr_aux;
        self.state.pwr_prop_max = (self.state.pwr_propulsion
            + (self.pwr_out_max / self.pwr_ramp_lag) * dt)
            .min(self.pwr_out_max)
            .max(self.pwr_out_max_init)
            - pwr_aux;
        Ok(())
    }

    /// Solves for this powertrain system/component efficiency and sets/returns power output values.
    /// # Arguments
    /// - `pwr_out_req`: tractive power output required to achieve presribed speed
    /// - `pwr_aux`: component-specific aux power demand (e.g. mechanical power if from engine/FC)
    /// - `enabled`: whether component is actively running
    /// - `dt`: time step size
    pub fn solve(
        &mut self,
        pwr_out_req: si::Power,
        pwr_aux: si::Power,
        enabled: bool,
        _dt: si::Time,
    ) -> anyhow::Result<()> {
        ensure!(
            pwr_out_req >= si::Power::ZERO,
            format!(
                "{}\n`pwr_out_req` must be >= 0",
                format_dbg!(pwr_out_req >= si::Power::ZERO),
            )
        );
        ensure!(
            pwr_aux >= si::Power::ZERO,
            format!(
                "{}\n`pwr_aux` must be >= 0",
                format_dbg!(pwr_aux >= si::Power::ZERO),
            )
        );
        self.state.pwr_propulsion = pwr_out_req;
        self.state.pwr_aux = pwr_aux;
        self.state.eff = uc::R
            * self
                .eff_interp_fwd
                .interpolate(&[((pwr_out_req + pwr_aux) / self.pwr_out_max).get::<si::ratio>()])
                .with_context(|| {
                    anyhow!(
                        "{}\n failed to calculate {}",
                        format_dbg!(),
                        stringify!(self.state.eff)
                    )
                })?;
        ensure!(
            self.state.eff >= 0.0 * uc::R || self.state.eff <= 1.0 * uc::R,
            format!(
                "{}\nfc efficiency ({}) must be between 0 and 1",
                format_dbg!(self.state.eff >= 0.0 * uc::R || self.state.eff <= 1.0 * uc::R),
                self.state.eff.get::<si::ratio>()
            )
        );

        self.state.fc_on = enabled;
        // if the engine is not on, `pwr_out_req` should be 0.0
        ensure!(
            self.state.fc_on || (pwr_out_req == si::Power::ZERO && pwr_aux == si::Power::ZERO),
            format!(
                "{}\nEngine is off but pwr_out_req + pwr_aux is non-zero",
                format_dbg!(
                    self.state.fc_on
                        || (pwr_out_req == si::Power::ZERO && pwr_aux == si::Power::ZERO)
                )
            )
        );
        // TODO: consider how idle is handled.  The goal is to make it so that even if `pwr_aux` is
        // zero, there will be fuel consumption to overcome internal dissipation.
        self.state.pwr_fuel = ((pwr_out_req + pwr_aux) / self.state.eff).max(self.pwr_idle_fuel);
        self.state.pwr_loss = self.state.pwr_fuel - self.state.pwr_propulsion;

        // TODO: put this in `SetCumulative::set_custom_cumulative`
        // ensure!(
        //     self.state.energy_loss.get::<si::joule>() >= 0.0,
        //     format!(
        //         "{}\nEnergy loss must be non-negative",
        //         format_dbg!(self.state.energy_loss.get::<si::joule>() >= 0.0)
        //     )
        // );
        Ok(())
    }
}

// impl FuelConverter {
//     impl_get_set_eff_max_min!();
//     impl_get_set_eff_range!();
// }

#[derive(
    Clone, Copy, Debug, Default, Deserialize, Serialize, PartialEq, HistoryVec, SetCumulative,
)]
#[fastsim_api]
pub struct FuelConverterState {
    /// time step index
    pub i: usize,
    /// max propulsion power fc can produce at current time
    pub pwr_prop_max: si::Power,
    /// efficiency evaluated at current demand
    pub eff: si::Ratio,
    /// instantaneous power going to drivetrain, not including aux
    pub pwr_propulsion: si::Power,
    /// integral of [Self::pwr_propulsion]
    pub energy_propulsion: si::Energy,
    /// power going to auxiliaries
    pub pwr_aux: si::Power,
    /// Integral of [Self::pwr_aux]
    pub energy_aux: si::Energy,
    /// instantaneous fuel power flow
    pub pwr_fuel: si::Power,
    /// Integral of [Self::pwr_fuel]
    pub energy_fuel: si::Energy,
    /// loss power, including idle
    pub pwr_loss: si::Power,
    /// Integral of [Self::pwr_loss]
    pub energy_loss: si::Energy,
    /// If true, engine is on, and if false, off (no idle)
    pub fc_on: bool,
}

impl SerdeAPI for FuelConverterState {}
impl Init for FuelConverterState {}<|MERGE_RESOLUTION|>--- conflicted
+++ resolved
@@ -66,14 +66,9 @@
     #[serde(rename = "pwr_ramp_lag_seconds")]
     /// lag time for ramp up
     pub pwr_ramp_lag: si::Time,
-<<<<<<< HEAD
-    /// forward efficiency interpolation
-    pub eff_interp_fwd: utils::interp::InterpolatorWrapper,
-=======
+    /// interpolator for calculating [Self] efficiency as a function of output power
     #[api(skip_get, skip_set)]
-    /// interpolator for calculating [Self] efficiency as a function of output power
-    pub eff_interp: utils::interp::Interpolator,
->>>>>>> 971fe89b
+    pub eff_interp_from_pwr_out: utils::interp::InterpolatorWrapper,
     /// idle fuel power to overcome internal friction (not including aux load) \[W\]
     #[serde(rename = "pwr_idle_fuel_watts")]
     pub pwr_idle_fuel: si::Power,
@@ -245,7 +240,7 @@
         self.state.pwr_aux = pwr_aux;
         self.state.eff = uc::R
             * self
-                .eff_interp_fwd
+                .eff_interp_from_pwr_out
                 .interpolate(&[((pwr_out_req + pwr_aux) / self.pwr_out_max).get::<si::ratio>()])
                 .with_context(|| {
                     anyhow!(
