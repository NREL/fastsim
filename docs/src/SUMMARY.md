--- conflicted
+++ resolved
@@ -4,11 +4,7 @@
 - [Documentation](./fastsim-doc.md)
     - [Python](./python-doc.md)
     - [Rust](./rust-doc.md)
-<<<<<<< HEAD
     - [Developers](./developers.md)
-- [How to Update This Book](./how-to-update.md)
-=======
 - [Calibration/Validation](./cal_and_val.md)
 - [How to Update This Book](./how-to-update.md)
-- [Release Notes](./release-notes.md)
->>>>>>> 1952581d
+- [Release Notes](./release-notes.md)