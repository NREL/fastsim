from pathlib import Path
from typing import Any, List, Union, Dict, Optional
from typing_extensions import Self
import logging
import numpy as np
import re
import inspect
import pandas as pd
import polars as pl

from .fastsim import *
from . import utils

DEFAULT_LOGGING_CONFIG = dict(
    format = "%(asctime)s.%(msecs)03d | %(filename)s:%(lineno)s | %(levelname)s: %(message)s",
    datefmt = "%Y-%m-%d %H:%M:%S",
) 

# Set up logging
logging.basicConfig(**DEFAULT_LOGGING_CONFIG)
logger = logging.getLogger(__name__)

def package_root() -> Path:
    """Returns the package root directory."""
    return Path(__file__).parent

def resources_root() -> Path:
    """
    Returns the resources root directory.
    """
    path = package_root() / "resources"
    return path


from pkg_resources import get_distribution
__version__ = get_distribution("fastsim").version

def set_param_from_path(
    model: Any,
    path: str,
    value: Any,
) -> Any:
    """
    Set parameter `value` on `model` for `path` to parameter

    Example usage:
    todo
    """
    path_list = path.split(".")

    def _get_list(path_elem, container):
        list_match = re.match(r"([\w\d]+)\[(\d+)\]", path_elem)
        if list_match is not None:
            list_name = list_match.group(1)
            index = int(list_match.group(2))
            l = container.__getattribute__(list_name).tolist()
            return l, list_name, index
        else:
            return None, None, None

    containers = [model]
    lists = [None] * len(path_list)
    has_list = [False] * len(path_list)
    for i, path_elem in enumerate(path_list):
        container = containers[-1]

        list_attr, list_name, list_index = _get_list(path_elem, container)
        if list_attr is not None:
            attr = list_attr[list_index]
            # save for when we repack the containers
            lists[i] = (list_attr, list_name, list_index)
        else:
            attr = container.__getattribute__(path_elem)

        if i < len(path_list) - 1:
            containers.append(attr)

    prev_container = value

    # iterate through remaining containers, inner to outer
    for list_tuple, container, path_elem in zip(
        lists[-1::-1], containers[-1::-1], path_list[-1::-1]
    ):
        if list_tuple is not None:
            list_attr, list_name, list_index = list_tuple
            list_attr[list_index] = prev_container

            container.__setattr__(list_name, list_attr)
        else:
            container.__setattr__(f"__{path_elem}", prev_container)

        prev_container = container

    return model

def __array__(self):
    return np.array(self.tolist())

# creates a list of all python classes from rust structs that need variable_path_list() and
# history_path_list() added as methods
ACCEPTED_RUST_STRUCTS = [
    attr for attr in fastsim.__dir__() if not attr.startswith("__") and isinstance(getattr(fastsim, attr), type) and
    attr[0].isupper() and ("fastsim" in str(inspect.getmodule(getattr(fastsim, attr))))
]

def variable_path_list(self, element_as_list:bool=False) -> List[str]:
    """
    Returns list of key paths to all variables and sub-variables within
    dict version of `self`. See example usage in `fastsim/demos/
    demo_variable_paths.py`.

    # Arguments:  
    - `element_as_list`: if True, each element is itself a list of the path elements
    """
    return variable_path_list_from_py_objs(self.to_pydict(), element_as_list=element_as_list)
                                        
def variable_path_list_from_py_objs(
    obj: Union[Dict, List], 
    pre_path:Optional[str]=None,
    element_as_list:bool=False,
) -> List[str]:
    """
    Returns list of key paths to all variables and sub-variables within
    dict version of class. See example usage in `fastsim/demos/
    demo_variable_paths.py`.

    # Arguments:  
    - `obj`: fastsim object in dictionary form from `to_pydict()`
    - `pre_path`: This is used to call the method recursively and should not be
        specified by user.  Specifies a path to be added in front of all paths
        returned by the method.
    - `element_as_list`: if True, each element is itself a list of the path elements
    """
    key_paths = []
    if isinstance(obj, dict):
        for key, val in obj.items():
            # check for nested dicts and call recursively
            if isinstance(val, dict):
                key_path = f"['{key}']" if pre_path is None else pre_path + f"['{key}']"
                key_paths.extend(variable_path_list_from_py_objs(val, key_path))
            # check for lists or other iterables that do not contain numeric data
            elif "__iter__" in dir(val) and not(isinstance(val[0], float) or isinstance(val[0], int)):
                key_path = f"['{key}']" if pre_path is None else pre_path + f"['{key}']"
                key_paths.extend(variable_path_list_from_py_objs(val, key_path))
            else:
                key_path = f"['{key}']" if pre_path is None else pre_path + f"['{key}']"
                key_paths.append(key_path)
                
    elif isinstance(obj, list):
        for key, val in enumerate(obj):
            # check for nested dicts and call recursively
            if isinstance(val, dict):
                key_path = f"[{key}]" if pre_path is None else pre_path + f"[{key}]"
                key_paths.extend(variable_path_list_from_py_objs(val, key_path))
            # check for lists or other iterables that do not contain numeric data
            elif "__iter__" in dir(val) and not(isinstance(val[0], float) or isinstance(val[0], int)):
                key_path = f"[{key}]" if pre_path is None else pre_path + f"[{key}]"
                key_paths.extend(variable_path_list_from_py_objs(val, key_path))
            else:
                key_path = f"[{key}]" if pre_path is None else pre_path + f"[{key}]"
                key_paths.append(key_path)
    if element_as_list:
<<<<<<< HEAD
        re_for_elems = re.compile("\\[('(\w+)'|(\w+))\\]")
=======
        re_for_elems = re.compile("\\[('(\\w+)'|(\\w+))\\]")
>>>>>>> 12946ea6
        for i, kp in enumerate(key_paths):
            kp: str
            groups = re_for_elems.findall(kp)
            selected = [g[1] if len(g[1]) > 0 else g[2] for g in groups]
            key_paths[i] = selected
    
    return key_paths

def history_path_list(self, element_as_list:bool=False) -> List[str]:
    """
    Returns a list of relative paths to all history variables (all variables
    that contain history as a subpath). 
    See example usage in `fastsim/demos/demo_variable_paths.py`.

    # Arguments
    - `element_as_list`: if True, each element is itself a list of the path elements
    """
    item_str = lambda item: item if not element_as_list else ".".join(item)
    history_path_list = [
        item for item in self.variable_path_list(
            element_as_list=element_as_list) if "history" in item_str(item)
    ]
    return history_path_list
            
setattr(Pyo3VecWrapper, "__array__", __array__)  # noqa: F405

def to_pydict(self) -> Dict:
    """
    Returns self converted to pure python dictionary with no nested Rust objects
    """
    import json
    return json.loads(self.to_json())

@classmethod
def from_pydict(cls, pydict: Dict) -> Self:
    """
    Instantiates Self from pure python dictionary 
    """
    import json
    return cls.from_json(json.dumps(pydict))

def to_dataframe(self, pandas:bool=False) -> Union[pd.DataFrame, pl.DataFrame]:
    """
    Returns time series results from fastsim object as a Polars or Pandas dataframe.

    # Arguments
    - `pandas`: returns pandas dataframe if True; otherwise, returns polars dataframe by default
    """
    obj_dict = self.to_pydict()
    history_paths = self.history_path_list(element_as_list=True)   
    cols = [".".join(hp) for hp in history_paths]
    vals = []
    for hp in history_paths:
        obj:Union[dict|list] = obj_dict
        for elem in hp:
            obj = obj[elem]
        vals.append(obj)
    if not pandas:
        df = pl.DataFrame({col: val for col, val in zip(cols, vals)})
    else:
        df = pd.DataFrame({col: val for col, val in zip(cols, vals)})
    return df

# adds variable_path_list() and history_path_list() as methods to all classes in
# ACCEPTED_RUST_STRUCTS
for item in ACCEPTED_RUST_STRUCTS:
    setattr(getattr(fastsim, item), "variable_path_list", variable_path_list)
    setattr(getattr(fastsim, item), "history_path_list", history_path_list)
    setattr(getattr(fastsim, item), "to_pydict", to_pydict)
    setattr(getattr(fastsim, item), "from_pydict", from_pydict)
    setattr(getattr(fastsim, item), "to_dataframe", to_dataframe)<|MERGE_RESOLUTION|>--- conflicted
+++ resolved
@@ -160,11 +160,7 @@
                 key_path = f"[{key}]" if pre_path is None else pre_path + f"[{key}]"
                 key_paths.append(key_path)
     if element_as_list:
-<<<<<<< HEAD
-        re_for_elems = re.compile("\\[('(\w+)'|(\w+))\\]")
-=======
         re_for_elems = re.compile("\\[('(\\w+)'|(\\w+))\\]")
->>>>>>> 12946ea6
         for i, kp in enumerate(key_paths):
             kp: str
             groups = re_for_elems.findall(kp)
