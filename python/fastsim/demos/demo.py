--- conflicted
+++ resolved
@@ -23,15 +23,11 @@
 
 print(f"`sd.walk()` elapsed time: {t1-t0:.2e} s")
 
-<<<<<<< HEAD
 # TODO: provide `to_fastsim2` returning fastsim-2 `RustSimdrive` with `to_json` method
 # TODO: use above to create dictionary for comparison
 
-fig, ax = plt.subplots(3, 1, sharex=True, figsize=(10, 5))
-=======
 if SHOW_PLOTS:
     fig, ax = plt.subplots(3, 1, sharex=True, figsize=(10, 5))
->>>>>>> 76ac4df0
 
     # TODO: propagate all the below TODO comments everyhwere else in this file
     ax[0].plot(
