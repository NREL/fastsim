import time
import numpy as np
import fastsim as fsim

def test_hev_speedup():
    # minimum allowed f3 / f2 speed ratio
    min_allowed_speed_ratio = 8.
    
    # load 2016 Toyota Prius Two from file
    veh = fsim.Vehicle.from_file(
        str(fsim.package_root() / "../../tests/assets/2016_TOYOTA_Prius_Two.yaml")
    )

    # Set `save_interval` at vehicle level -- cascades to all sub-components with time-varying states
    fsim.set_param_from_path(veh, "save_interval", 1)

    # load cycle from file
    cyc = fsim.Cycle.from_resource("udds.csv")

    # instantiate `SimDrive` simulation object
    sd0 = fsim.SimDrive(veh, cyc)

    t_fsim2_list = []
    t_fsim3_list = []

    for _ in range(3):
        sd = sd0.copy()
        # simulation start time
        t0 = time.perf_counter()
        sd.walk()
        # simulation end time
        t1 = time.perf_counter()
        t_fsim3_list.append(t1 - t0)

        sd2 = sd0.to_fastsim2()
        # simulation start time
        t0 = time.perf_counter()
        sd2.sim_drive()
        # simulation end time
        t1 = time.perf_counter()
        t_fsim2_list.append(t1 - t0)

    t_fsim2_mean = np.mean(t_fsim2_list)
    t_fsim3_mean = np.mean(t_fsim3_list)
    t_fsim2_median = np.median(t_fsim2_list)
    t_fsim3_median = np.median(t_fsim3_list)

    assert t_fsim2_mean / t_fsim3_mean > min_allowed_speed_ratio, \
        f"`min_allowed_speed_ratio`: {min_allowed_speed_ratio:.3G}, achieved ratio: {(t_fsim2_mean / t_fsim3_mean):.3G}"
    assert t_fsim2_median / t_fsim3_median > min_allowed_speed_ratio, \
        f"`min_allowed_speed_ratio`: {min_allowed_speed_ratio:.3G}, achieved ratio: {(t_fsim2_median / t_fsim3_median):.3G}"

def test_conv_speedup():
    # minimum allowed f3 / f2 speed ratio
    # there is some wiggle room on these but we're trying to get 10x speedup
    # relative to fastsim-2 with `save_interval` of `None`
<<<<<<< HEAD
    min_speed_ratio_si_none = 7.
    min_speed_ratio_si_1 = 2.5
=======
    min_speed_ratio_si_none = 7.5
    min_speed_ratio_si_1 = 3.
>>>>>>> 89192b97
    
    # load 2016 Toyota Prius Two from file
    veh = fsim.Vehicle.from_file(
        str(fsim.package_root() / "../../tests/assets/2012_Ford_Fusion.yaml")
    )

    # Set `save_interval` at vehicle level -- cascades to all sub-components with time-varying states
    fsim.set_param_from_path(veh, "save_interval", 1)

    # load cycle from file
    cyc = fsim.Cycle.from_resource("udds.csv")

    # instantiate `SimDrive` simulation object
    sd0 = fsim.SimDrive(veh, cyc)

    t_fsim2_list = []
    t_fsim3_list = []
    t_fsim3_no_save_list = []

    for _ in range(3):
        sd = sd0.copy()
        # simulation start time
        t0 = time.perf_counter()
        sd.walk()
        # simulation end time
        t1 = time.perf_counter()
        t_fsim3_list.append(t1 - t0)

        sd_no_save = sd0.copy()
        fsim.set_param_from_path(sd_no_save, "veh.save_interval", None)
        # simulation start time
        t0 = time.perf_counter()
        sd_no_save.walk()
        # simulation end time
        t1 = time.perf_counter()
        t_fsim3_no_save_list.append(t1 - t0)

        sd2 = sd0.to_fastsim2()
        # simulation start time
        t0 = time.perf_counter()
        sd2.sim_drive()
        # simulation end time
        t1 = time.perf_counter()
        t_fsim2_list.append(t1 - t0)

    t_fsim2_mean = np.mean(t_fsim2_list)
    t_fsim3_mean = np.mean(t_fsim3_list)
    t_fsim3_no_save_mean = np.mean(t_fsim3_no_save_list)
    t_fsim2_median = np.median(t_fsim2_list)
    t_fsim3_median = np.median(t_fsim3_list)
    t_fsim3_no_save_median = np.median(t_fsim3_no_save_list)

    assert t_fsim2_mean / t_fsim3_mean > min_speed_ratio_si_1, \
        f"`min_speed_ratio_si_1`: {min_speed_ratio_si_1:.3G}, achieved ratio: {(t_fsim2_mean / t_fsim3_mean):.3G}"
    assert t_fsim2_median / t_fsim3_median > min_speed_ratio_si_1, \
        f"`min_speed_ratio_si_1`: {min_speed_ratio_si_1:.3G}, achieved ratio: {(t_fsim2_median / t_fsim3_median):.3G}"

    assert t_fsim2_mean / t_fsim3_no_save_mean > min_speed_ratio_si_none, \
        f"`min_speed_ratio_si_none`: {min_speed_ratio_si_none:.3G}, achieved ratio: {(t_fsim2_mean / t_fsim3_no_save_mean):.3G}"
    assert t_fsim2_median / t_fsim3_no_save_median > min_speed_ratio_si_none, \
        f"`min_speed_ratio_si_none`: {min_speed_ratio_si_none:.3G}, achieved ratio: {(t_fsim2_median / t_fsim3_no_save_median):.3G}"<|MERGE_RESOLUTION|>--- conflicted
+++ resolved
@@ -54,13 +54,8 @@
     # minimum allowed f3 / f2 speed ratio
     # there is some wiggle room on these but we're trying to get 10x speedup
     # relative to fastsim-2 with `save_interval` of `None`
-<<<<<<< HEAD
-    min_speed_ratio_si_none = 7.
-    min_speed_ratio_si_1 = 2.5
-=======
     min_speed_ratio_si_none = 7.5
     min_speed_ratio_si_1 = 3.
->>>>>>> 89192b97
     
     # load 2016 Toyota Prius Two from file
     veh = fsim.Vehicle.from_file(
